version = 1
revision = 3
requires-python = ">=3.10"
resolution-markers = [
    "python_full_version >= '3.12' and sys_platform != 'darwin'",
    "python_full_version == '3.11.*' and sys_platform != 'darwin'",
    "python_full_version < '3.11' and sys_platform != 'darwin'",
    "python_full_version >= '3.12' and sys_platform == 'darwin'",
    "python_full_version == '3.11.*' and sys_platform == 'darwin'",
    "python_full_version < '3.11' and sys_platform == 'darwin'",
]

[[package]]
name = "absl-py"
version = "2.3.1"
source = { registry = "https://pypi.org/simple" }
sdist = { url = "https://files.pythonhosted.org/packages/10/2a/c93173ffa1b39c1d0395b7e842bbdc62e556ca9d8d3b5572926f3e4ca752/absl_py-2.3.1.tar.gz", hash = "sha256:a97820526f7fbfd2ec1bce83f3f25e3a14840dac0d8e02a0b71cd75db3f77fc9", size = 116588, upload-time = "2025-07-03T09:31:44.05Z" }
wheels = [
    { url = "https://files.pythonhosted.org/packages/8f/aa/ba0014cc4659328dc818a28827be78e6d97312ab0cb98105a770924dc11e/absl_py-2.3.1-py3-none-any.whl", hash = "sha256:eeecf07f0c2a93ace0772c92e596ace6d3d3996c042b2128459aaae2a76de11d", size = 135811, upload-time = "2025-07-03T09:31:42.253Z" },
]

[[package]]
name = "accessible-pygments"
version = "0.0.5"
source = { registry = "https://pypi.org/simple" }
dependencies = [
    { name = "pygments" },
]
sdist = { url = "https://files.pythonhosted.org/packages/bc/c1/bbac6a50d02774f91572938964c582fff4270eee73ab822a4aeea4d8b11b/accessible_pygments-0.0.5.tar.gz", hash = "sha256:40918d3e6a2b619ad424cb91e556bd3bd8865443d9f22f1dcdf79e33c8046872", size = 1377899, upload-time = "2024-05-10T11:23:10.216Z" }
wheels = [
    { url = "https://files.pythonhosted.org/packages/8d/3f/95338030883d8c8b91223b4e21744b04d11b161a3ef117295d8241f50ab4/accessible_pygments-0.0.5-py3-none-any.whl", hash = "sha256:88ae3211e68a1d0b011504b2ffc1691feafce124b845bd072ab6f9f66f34d4b7", size = 1395903, upload-time = "2024-05-10T11:23:08.421Z" },
]

[[package]]
name = "alabaster"
version = "1.0.0"
source = { registry = "https://pypi.org/simple" }
sdist = { url = "https://files.pythonhosted.org/packages/a6/f8/d9c74d0daf3f742840fd818d69cfae176fa332022fd44e3469487d5a9420/alabaster-1.0.0.tar.gz", hash = "sha256:c00dca57bca26fa62a6d7d0a9fcce65f3e026e9bfe33e9c538fd3fbb2144fd9e", size = 24210, upload-time = "2024-07-26T18:15:03.762Z" }
wheels = [
    { url = "https://files.pythonhosted.org/packages/7e/b3/6b4067be973ae96ba0d615946e314c5ae35f9f993eca561b356540bb0c2b/alabaster-1.0.0-py3-none-any.whl", hash = "sha256:fc6786402dc3fcb2de3cabd5fe455a2db534b371124f1f21de8731783dec828b", size = 13929, upload-time = "2024-07-26T18:15:02.05Z" },
]

[[package]]
name = "alphashape"
version = "1.3.1"
source = { registry = "https://pypi.org/simple" }
dependencies = [
    { name = "click" },
    { name = "click-log" },
    { name = "networkx", version = "3.4.2", source = { registry = "https://pypi.org/simple" }, marker = "python_full_version < '3.11'" },
    { name = "networkx", version = "3.5", source = { registry = "https://pypi.org/simple" }, marker = "python_full_version >= '3.11'" },
    { name = "numpy", version = "2.2.6", source = { registry = "https://pypi.org/simple" }, marker = "python_full_version < '3.11'" },
    { name = "numpy", version = "2.3.2", source = { registry = "https://pypi.org/simple" }, marker = "python_full_version >= '3.11'" },
    { name = "rtree" },
    { name = "scipy", version = "1.15.3", source = { registry = "https://pypi.org/simple" }, marker = "python_full_version < '3.11'" },
    { name = "scipy", version = "1.16.1", source = { registry = "https://pypi.org/simple" }, marker = "python_full_version >= '3.11'" },
    { name = "shapely" },
    { name = "trimesh" },
]
sdist = { url = "https://files.pythonhosted.org/packages/2e/83/67ff905694df5b34a777123b59fdfd05998d5a31766f188aafbf5b340055/alphashape-1.3.1.tar.gz", hash = "sha256:7a27340afc5f8ed301577acec46bb0cf2bada5410045f7289142e735ef6977ec", size = 26316, upload-time = "2021-04-16T17:47:19.486Z" }
wheels = [
    { url = "https://files.pythonhosted.org/packages/e4/ad/77fad9d6f974ec58d837cb49fb9b483d6227a420c4f908c3578633de1d47/alphashape-1.3.1-py2.py3-none-any.whl", hash = "sha256:96a5ddd5f09534a35f03a8916aeeaac00fe4d6bec2f9ad78f87f57be3007f795", size = 13122, upload-time = "2021-04-16T17:47:17.773Z" },
]

[[package]]
name = "annotated-types"
version = "0.7.0"
source = { registry = "https://pypi.org/simple" }
sdist = { url = "https://files.pythonhosted.org/packages/ee/67/531ea369ba64dcff5ec9c3402f9f51bf748cec26dde048a2f973a4eea7f5/annotated_types-0.7.0.tar.gz", hash = "sha256:aff07c09a53a08bc8cfccb9c85b05f1aa9a2a6f23728d790723543408344ce89", size = 16081, upload-time = "2024-05-20T21:33:25.928Z" }
wheels = [
    { url = "https://files.pythonhosted.org/packages/78/b6/6307fbef88d9b5ee7421e68d78a9f162e0da4900bc5f5793f6d3d0e34fb8/annotated_types-0.7.0-py3-none-any.whl", hash = "sha256:1f02e8b43a8fbbc3f3e0d4f0f4bfc8131bcb4eebe8849b8e5c773f3a1c582a53", size = 13643, upload-time = "2024-05-20T21:33:24.1Z" },
]

[[package]]
name = "asv"
version = "0.6.4"
source = { registry = "https://pypi.org/simple" }
dependencies = [
    { name = "asv-runner" },
    { name = "build" },
    { name = "colorama", marker = "sys_platform == 'win32'" },
    { name = "json5" },
    { name = "pympler", marker = "platform_python_implementation != 'PyPy'" },
    { name = "pyyaml", marker = "platform_python_implementation != 'PyPy'" },
    { name = "tabulate" },
    { name = "tomli", marker = "python_full_version < '3.11'" },
    { name = "virtualenv" },
]
sdist = { url = "https://files.pythonhosted.org/packages/75/0c/31fe4135b378ee17131a804b11380a1ec1406c3925cb24ecdff5b86e673c/asv-0.6.4.tar.gz", hash = "sha256:1d124184171cfe106e3e57ac04e3221b8d4571c9bd6ca2c6498a8c7407339df1", size = 389611, upload-time = "2024-08-12T23:00:14.137Z" }
wheels = [
    { url = "https://files.pythonhosted.org/packages/85/54/de33292ea7ce15613bdd9a6e51fac47878ce80f293157c9116c23387a1e5/asv-0.6.4-cp310-cp310-macosx_10_9_x86_64.whl", hash = "sha256:e32b4cc435bdb6f2ef83d8092e977962f6fa20471542d6341e596324d350cbea", size = 185448, upload-time = "2024-08-12T22:58:12.49Z" },
    { url = "https://files.pythonhosted.org/packages/a9/14/fc30a590333a1021b28f9f2aaab009d3bb7c277cc1decadfcc86b74108de/asv-0.6.4-cp310-cp310-macosx_11_0_arm64.whl", hash = "sha256:fdfb9090623fc45cbeb77ab40b394779794083c155128e3d320fa06af2e0fdf5", size = 185245, upload-time = "2024-08-12T22:58:15.386Z" },
    { url = "https://files.pythonhosted.org/packages/c3/72/87296f54fbf876fd8e0ad744e0c9322dee6f6f631a8d9f14b9b48008b51c/asv-0.6.4-cp310-cp310-manylinux_2_17_x86_64.manylinux2014_x86_64.whl", hash = "sha256:5dfee8a415f4b5da0be4bedf4c9cb3b041c2148d28d2327cf3b54f9cb565cefd", size = 259330, upload-time = "2024-08-12T22:58:17.403Z" },
    { url = "https://files.pythonhosted.org/packages/bf/77/26cb95b1f1751706352e9924388732dc9fe4cc9e60153098407974d72b89/asv-0.6.4-cp310-cp310-manylinux_2_5_i686.manylinux1_i686.manylinux_2_17_i686.manylinux2014_i686.whl", hash = "sha256:abc13331bb8bb1880dbc33e75175ae90bca439038a1f7e246528481ecebd15dd", size = 261036, upload-time = "2024-08-12T22:58:19.447Z" },
    { url = "https://files.pythonhosted.org/packages/ca/c6/c6f40902933b87f41e1ded3065eae526d29a40fbb84a69e2e61e151b217e/asv-0.6.4-cp310-cp310-musllinux_1_1_i686.whl", hash = "sha256:b67eec004f8218bba25dcdbdda2e6676dd6c4ac3e97a80b691b27dcfbfbda38d", size = 866515, upload-time = "2024-08-12T22:58:22.934Z" },
    { url = "https://files.pythonhosted.org/packages/ae/00/7fa5a7c695ee49e11765956123407f868cefbf481b7c4177feba6e0646e9/asv-0.6.4-cp310-cp310-musllinux_1_1_x86_64.whl", hash = "sha256:aef14496a34552308d054db71181bfb1ca45d7ef29028747d388be9f00a5b45c", size = 812157, upload-time = "2024-08-12T22:58:25.684Z" },
    { url = "https://files.pythonhosted.org/packages/4f/97/f09925683128f9bce9a7bfbcecb22334cec988fdb139a9959c2d22f39f19/asv-0.6.4-cp310-cp310-win_amd64.whl", hash = "sha256:0c8931e7a8aeda75f90b3ac422cbb7c46a5ce50d8c0a8e821cdf3e4d0705dd76", size = 188022, upload-time = "2024-08-12T22:58:27.774Z" },
    { url = "https://files.pythonhosted.org/packages/b0/39/8532a88cde13dca8d9dcfeb2ba48d92beaef8919fbfc2d428cbfa5a1bbb9/asv-0.6.4-cp311-cp311-macosx_10_9_x86_64.whl", hash = "sha256:74666c5896b4aec92b4a12cf9aa7494dec3398bb9ea602a9f8dc1656b53e8e10", size = 185462, upload-time = "2024-08-12T22:58:30.299Z" },
    { url = "https://files.pythonhosted.org/packages/9b/a6/b0133d083ac4c979f16e9bd887427c141306e3779505941ccf25341c0384/asv-0.6.4-cp311-cp311-macosx_11_0_arm64.whl", hash = "sha256:26166a7bd7fe05b5a8507247d1a7ab1dfc4256414b0505d124a7b9d46a618a1c", size = 185242, upload-time = "2024-08-12T22:58:32.138Z" },
    { url = "https://files.pythonhosted.org/packages/ba/5c/0726b4925163c12e842e306267c0e702fb694b85f34b62240f687208091c/asv-0.6.4-cp311-cp311-manylinux_2_17_x86_64.manylinux2014_x86_64.whl", hash = "sha256:fe6161c5616f5aed936947866b6376e09c937d628aa81115b3c72e90a151c1f9", size = 259959, upload-time = "2024-08-12T22:58:33.877Z" },
    { url = "https://files.pythonhosted.org/packages/e0/6d/944b4fc935b6c6874a17413159aa19701b80052d29c80efe6a9afbcec3b5/asv-0.6.4-cp311-cp311-manylinux_2_5_i686.manylinux1_i686.manylinux_2_17_i686.manylinux2014_i686.whl", hash = "sha256:4d6122b5e86bf9071b9ff7136672d50da0d460dfc958f43429843f7a3cd3e86a", size = 261620, upload-time = "2024-08-12T22:58:36.129Z" },
    { url = "https://files.pythonhosted.org/packages/eb/24/b6169229108e1a1d6506fbd2bfad5ecede34df5e03020b16c627e44411b8/asv-0.6.4-cp311-cp311-musllinux_1_1_i686.whl", hash = "sha256:79554f125033ecbcb599cd704b4b5b525d254e5e05b1dd24bab3bbd83ae5502e", size = 867864, upload-time = "2024-08-12T22:58:38.865Z" },
    { url = "https://files.pythonhosted.org/packages/4a/a2/b9e5be144fd0c7072637f50c98bdf615d83165244849473e2b9f262ea24b/asv-0.6.4-cp311-cp311-musllinux_1_1_x86_64.whl", hash = "sha256:2e80f39501628fd4cac972f08fa4c9b8e211a86fc43dd6e58c95d106cbaf54e7", size = 813539, upload-time = "2024-08-12T22:58:41.184Z" },
    { url = "https://files.pythonhosted.org/packages/2a/d7/ea92fc7155a5cd7aa1903dd74096a91a8851355423bf8f09d6e3a96ccc21/asv-0.6.4-cp311-cp311-win_amd64.whl", hash = "sha256:363dfdee98cc072e6a1468137eed640985e48ccbb11c175d04ee420f05459872", size = 188025, upload-time = "2024-08-12T22:58:42.72Z" },
    { url = "https://files.pythonhosted.org/packages/42/5f/f6ac7c787cde901d694b9355d9cd9227b907b313b3f1ed2b006668104e5f/asv-0.6.4-cp312-cp312-macosx_10_9_x86_64.whl", hash = "sha256:244b71778f91aa6672e1f16feb9eecac78ef7cee95228ef8f0315a2e2deecfed", size = 185442, upload-time = "2024-08-12T22:58:44.839Z" },
    { url = "https://files.pythonhosted.org/packages/b2/c0/339bf20ad132b85376aa4ddc6d17e0ee704846a856a84eb59609df6ca4ef/asv-0.6.4-cp312-cp312-macosx_11_0_arm64.whl", hash = "sha256:3e798b275de2889748d43d42305bfce68c015a3e38ae935d231835cb836fef73", size = 185225, upload-time = "2024-08-12T22:58:48.309Z" },
    { url = "https://files.pythonhosted.org/packages/3d/3e/1019cb8cb54bc6cf28799c49b86a67b4713082d1e857eac8ec9e34d8ed83/asv-0.6.4-cp312-cp312-manylinux_2_17_x86_64.manylinux2014_x86_64.whl", hash = "sha256:d064c5ac1ab18efc62467f65ed4989a2e2ac1a4d21886119fa0ef0f91d548438", size = 260431, upload-time = "2024-08-12T22:58:49.663Z" },
    { url = "https://files.pythonhosted.org/packages/a5/80/fd70dba7f524a95a2d9e8f976cfc891d570f3ccdd9201c1f0c3bc2dfea74/asv-0.6.4-cp312-cp312-manylinux_2_5_i686.manylinux1_i686.manylinux_2_17_i686.manylinux2014_i686.whl", hash = "sha256:c51e5862bdac0f1fe11886bdd40b30a9691a65cb7feac40f0676fe9206d5bb43", size = 261970, upload-time = "2024-08-12T22:58:51.499Z" },
    { url = "https://files.pythonhosted.org/packages/6a/bf/5af517bef47eb92eca0016b33334f77760a4f4f7acd3022b1d00dfe576fa/asv-0.6.4-cp312-cp312-musllinux_1_1_i686.whl", hash = "sha256:46a7ca838e8c49109c43b1cda0eb64abc5e0a045538da718abe981d115ed47aa", size = 867717, upload-time = "2024-08-12T22:58:54.508Z" },
    { url = "https://files.pythonhosted.org/packages/98/71/f205a3122f8aa7889a4691384c6b01bea4805b5982d47ccdaa189296d53a/asv-0.6.4-cp312-cp312-musllinux_1_1_x86_64.whl", hash = "sha256:f5f722178c7e36b797f764c837fc03c462f68c8f2cba5145b2e64119e46231ff", size = 813322, upload-time = "2024-08-12T22:58:57.074Z" },
    { url = "https://files.pythonhosted.org/packages/1f/7b/a2001b35bc1fbaa7cbf763f8cff4ad64af849fd59ef26a3f4e32ee211e63/asv-0.6.4-cp312-cp312-win_amd64.whl", hash = "sha256:f972ca71316d46a0242eb69e53dadfeab1e4d0546773b0f722462f97b3e5fbd9", size = 188022, upload-time = "2024-08-12T22:58:58.824Z" },
    { url = "https://files.pythonhosted.org/packages/67/c2/0808a237f90189f8fcfd6be4b77a8e1f19d0b8813d947a816f2bf9514809/asv-0.6.4-pp310-pypy310_pp73-macosx_10_9_x86_64.whl", hash = "sha256:0305e9eee21f71c3d3f8b046beb35e571f6dd7ed2fcd0e8405f8a208bcd3228a", size = 184577, upload-time = "2024-08-12T22:59:45.167Z" },
    { url = "https://files.pythonhosted.org/packages/7b/c7/171341cc046f570b32fc4da70e80f800470301df3d67301e71b9c6f68a43/asv-0.6.4-pp310-pypy310_pp73-manylinux_2_17_x86_64.manylinux2014_x86_64.whl", hash = "sha256:e6cd23fa20edf8cb30354fda3388a8835a15158e21559c86f0d997e5d30dbf91", size = 185004, upload-time = "2024-08-12T22:59:46.378Z" },
    { url = "https://files.pythonhosted.org/packages/8f/c6/df037423144a902cd2cbcdb9cbcdee567f7ba35be4f470f2a09ffba1e2fd/asv-0.6.4-pp310-pypy310_pp73-manylinux_2_5_i686.manylinux1_i686.manylinux_2_17_i686.manylinux2014_i686.whl", hash = "sha256:b7424d2dbfcb98aa3c099311100ceb9aabfd83fed0b41420f70f142852ed392a", size = 185767, upload-time = "2024-08-12T22:59:48.423Z" },
    { url = "https://files.pythonhosted.org/packages/36/09/8ec4eb06432ccd13a346fb4db1e9ee67589c65731bc7a5c59c347eab5581/asv-0.6.4-pp310-pypy310_pp73-win_amd64.whl", hash = "sha256:e7f4b95583cf379015d35b747a1bb4df99c05dd4107d6081b2cf4a577f4caeca", size = 188103, upload-time = "2024-08-12T22:59:50.475Z" },
]

[[package]]
name = "asv-runner"
version = "0.2.1"
source = { registry = "https://pypi.org/simple" }
dependencies = [
    { name = "importlib-metadata" },
]
sdist = { url = "https://files.pythonhosted.org/packages/32/4b/da5ae9c35e0b9f793d07d4939ad99e1d2ba7c9c502fd6074af5ff4554b03/asv_runner-0.2.1.tar.gz", hash = "sha256:945dd301a06fa9102f221b1e9ddd048f5ecd863796d4c8cd487f5577fe0db66d", size = 39518, upload-time = "2024-02-17T14:11:48.104Z" }
wheels = [
    { url = "https://files.pythonhosted.org/packages/54/9a/6872af94fc8e8072723946651e65f66e16a0ca0efec7806bce8c2e2483d1/asv_runner-0.2.1-py3-none-any.whl", hash = "sha256:655d466208ce311768071f5003a61611481b24b3ad5ac41fb8a6374197e647e9", size = 47660, upload-time = "2024-02-11T21:50:07.026Z" },
]

[[package]]
name = "babel"
version = "2.17.0"
source = { registry = "https://pypi.org/simple" }
sdist = { url = "https://files.pythonhosted.org/packages/7d/6b/d52e42361e1aa00709585ecc30b3f9684b3ab62530771402248b1b1d6240/babel-2.17.0.tar.gz", hash = "sha256:0c54cffb19f690cdcc52a3b50bcbf71e07a808d1c80d549f2459b9d2cf0afb9d", size = 9951852, upload-time = "2025-02-01T15:17:41.026Z" }
wheels = [
    { url = "https://files.pythonhosted.org/packages/b7/b8/3fe70c75fe32afc4bb507f75563d39bc5642255d1d94f1f23604725780bf/babel-2.17.0-py3-none-any.whl", hash = "sha256:4d0b53093fdfb4b21c92b5213dba5a1b23885afa8383709427046b21c366e5f2", size = 10182537, upload-time = "2025-02-01T15:17:37.39Z" },
]

[[package]]
name = "beautifulsoup4"
version = "4.13.4"
source = { registry = "https://pypi.org/simple" }
dependencies = [
    { name = "soupsieve" },
    { name = "typing-extensions" },
]
sdist = { url = "https://files.pythonhosted.org/packages/d8/e4/0c4c39e18fd76d6a628d4dd8da40543d136ce2d1752bd6eeeab0791f4d6b/beautifulsoup4-4.13.4.tar.gz", hash = "sha256:dbb3c4e1ceae6aefebdaf2423247260cd062430a410e38c66f2baa50a8437195", size = 621067, upload-time = "2025-04-15T17:05:13.836Z" }
wheels = [
    { url = "https://files.pythonhosted.org/packages/50/cd/30110dc0ffcf3b131156077b90e9f60ed75711223f306da4db08eff8403b/beautifulsoup4-4.13.4-py3-none-any.whl", hash = "sha256:9bbbb14bfde9d79f38b8cd5f8c7c85f4b8f2523190ebed90e950a8dea4cb1c4b", size = 187285, upload-time = "2025-04-15T17:05:12.221Z" },
]

[[package]]
name = "build"
version = "1.2.2.post1"
source = { registry = "https://pypi.org/simple" }
dependencies = [
    { name = "colorama", marker = "os_name == 'nt' and sys_platform != 'darwin'" },
    { name = "importlib-metadata", marker = "python_full_version < '3.10.2'" },
    { name = "packaging" },
    { name = "pyproject-hooks" },
    { name = "tomli", marker = "python_full_version < '3.11'" },
]
sdist = { url = "https://files.pythonhosted.org/packages/7d/46/aeab111f8e06793e4f0e421fcad593d547fb8313b50990f31681ee2fb1ad/build-1.2.2.post1.tar.gz", hash = "sha256:b36993e92ca9375a219c99e606a122ff365a760a2d4bba0caa09bd5278b608b7", size = 46701, upload-time = "2024-10-06T17:22:25.251Z" }
wheels = [
    { url = "https://files.pythonhosted.org/packages/84/c2/80633736cd183ee4a62107413def345f7e6e3c01563dbca1417363cf957e/build-1.2.2.post1-py3-none-any.whl", hash = "sha256:1d61c0887fa860c01971625baae8bdd338e517b836a2f70dd1f7aa3a6b2fc5b5", size = 22950, upload-time = "2024-10-06T17:22:23.299Z" },
]

[[package]]
name = "cbor2"
version = "5.7.0"
source = { registry = "https://pypi.org/simple" }
sdist = { url = "https://files.pythonhosted.org/packages/3a/89/01df16cdc9c60c07956756c90fe92c684021003079e358a78e213bce45a2/cbor2-5.7.0.tar.gz", hash = "sha256:3f6d843f4db4d0ec501c46453c22a4fbebb1abfb5b740e1bcab34c615cd7406b", size = 102374, upload-time = "2025-08-14T08:59:47.294Z" }
wheels = [
    { url = "https://files.pythonhosted.org/packages/0d/94/92870469f92b53f7d18a6a6def540ecd9deec0cc25448b0d28b1847a7820/cbor2-5.7.0-cp310-cp310-macosx_10_9_x86_64.whl", hash = "sha256:305edac16524df843d53ba086bc194c0975388e755ed177eb84e0324e3d705ec", size = 67903, upload-time = "2025-08-14T08:58:37.343Z" },
    { url = "https://files.pythonhosted.org/packages/ea/cd/c6bbf2c11f48f08cbbd31647ce2b6b081f25e4723d5260fde0a6520a6e2f/cbor2-5.7.0-cp310-cp310-macosx_11_0_arm64.whl", hash = "sha256:e00d7250e528a9a1bfd3b294799bdae96c158f72d95be58a3fbf97dab2467bbe", size = 68780, upload-time = "2025-08-14T08:58:39.004Z" },
    { url = "https://files.pythonhosted.org/packages/7f/b7/17fe6e502b9884f3a7bdf6e9331688e290a546110dd14575aa09527b238f/cbor2-5.7.0-cp310-cp310-manylinux2014_aarch64.manylinux_2_17_aarch64.manylinux_2_28_aarch64.whl", hash = "sha256:36b6e229b36147051ea1063ba0cd6225bfe6b5398ca0ac7b33fa91407ca75081", size = 254198, upload-time = "2025-08-14T08:58:40.293Z" },
    { url = "https://files.pythonhosted.org/packages/fd/fb/6cc1dd51beb35f899f9f6621fd0df9ec733e1f4c27f334212107f7a05822/cbor2-5.7.0-cp310-cp310-manylinux2014_x86_64.manylinux_2_17_x86_64.manylinux_2_28_x86_64.whl", hash = "sha256:06f8e9d8fa6d0ed7b8a81f4613a60e740be9bd5087de620e3b64007832dfd815", size = 247202, upload-time = "2025-08-14T08:58:42.101Z" },
    { url = "https://files.pythonhosted.org/packages/34/2d/e51cd823cb918eed3180bbe0169955ccefa03817c0e4788024e9e56d3657/cbor2-5.7.0-cp310-cp310-musllinux_1_2_aarch64.whl", hash = "sha256:90c1236e5bfad19493183f9a9ecd3705e3ad3eb02fce6d6381c12ece86147b15", size = 250001, upload-time = "2025-08-14T08:58:43.82Z" },
    { url = "https://files.pythonhosted.org/packages/de/45/79a0320a4562537df3e589526d636963a06a95a66d7b6c366bdc8d9b3755/cbor2-5.7.0-cp310-cp310-musllinux_1_2_x86_64.whl", hash = "sha256:afc6c6611b7529136ea4a04cf8711786640b687859c9688ae172726c305a83a1", size = 243743, upload-time = "2025-08-14T08:58:45.618Z" },
    { url = "https://files.pythonhosted.org/packages/9b/6f/73baf2ba006fb297c7d022858352ae393ee3837be2d7cfa01b6d2519492b/cbor2-5.7.0-cp310-cp310-win_amd64.whl", hash = "sha256:be635795908d59f46303ab266fc6f3aa6543c742fa112fd1cd2e5307b91c6de4", size = 68045, upload-time = "2025-08-14T08:58:48.447Z" },
    { url = "https://files.pythonhosted.org/packages/40/87/0c7c8d27738e8d7dca49dfb4092ef7fdfdec7ca64f27e344b79d8a80bd92/cbor2-5.7.0-cp310-cp310-win_arm64.whl", hash = "sha256:16a21233f11874b7067b136cb2910333b36c1dee455a42a7c8473a104753cf4a", size = 63963, upload-time = "2025-08-14T08:58:49.563Z" },
    { url = "https://files.pythonhosted.org/packages/45/a4/97c1b5eaf28129543ae6f90b9afc244241f5bb1701a2cf9368a2de9eb258/cbor2-5.7.0-cp311-cp311-macosx_10_9_x86_64.whl", hash = "sha256:73532e725501915f95d589500e0a11813c9a3fd735d3cdb6c4dd320e6a2f12e1", size = 67895, upload-time = "2025-08-14T08:58:50.949Z" },
    { url = "https://files.pythonhosted.org/packages/91/60/cb2fa00871e94e75d9b84f4edd173b6644af080333c00712e8e31bd201fe/cbor2-5.7.0-cp311-cp311-macosx_11_0_arm64.whl", hash = "sha256:b785d954879e3800a074efa45c882a1cc6459476ab0d354c74e1dca92b17ede3", size = 68783, upload-time = "2025-08-14T08:58:52.456Z" },
    { url = "https://files.pythonhosted.org/packages/6d/52/6092e45a6b164d22bc2828aa14f422fbcf5af4bd9201a3e27b62b512f828/cbor2-5.7.0-cp311-cp311-manylinux2014_aarch64.manylinux_2_17_aarch64.manylinux_2_28_aarch64.whl", hash = "sha256:5fc1005b412ace94bbf905a8c4214e639557568551d9b5474645789e976e91e4", size = 261081, upload-time = "2025-08-14T08:58:53.747Z" },
    { url = "https://files.pythonhosted.org/packages/0f/12/9eef73bcfcdd110df7e585f8034399d1cf2006dc7576487e0509ba50e4f8/cbor2-5.7.0-cp311-cp311-manylinux2014_x86_64.manylinux_2_17_x86_64.manylinux_2_28_x86_64.whl", hash = "sha256:d981d691dd721dd712fc824d04a01347955a206107fbee1d75803fa58de172c7", size = 254132, upload-time = "2025-08-14T08:58:55.465Z" },
    { url = "https://files.pythonhosted.org/packages/8c/e1/00bc92353ecacef0b8eaba285168ca517c18539c12ddebe06a9bbab03e47/cbor2-5.7.0-cp311-cp311-musllinux_1_2_aarch64.whl", hash = "sha256:b3b9730928163d02e7f1267e48a39ed75560ff3e56cdc6768d670d3e96028623", size = 256825, upload-time = "2025-08-14T08:58:57.239Z" },
    { url = "https://files.pythonhosted.org/packages/25/01/454c93f360c404a3e6531ce0e2e4cc5818c5746a10b1cb295b6abd3057cd/cbor2-5.7.0-cp311-cp311-musllinux_1_2_x86_64.whl", hash = "sha256:01cc4d840943b4c2e468b8560830235d044a8cb45e5d66ba3ae933c3e21b8d49", size = 250639, upload-time = "2025-08-14T08:58:58.594Z" },
    { url = "https://files.pythonhosted.org/packages/94/1a/87be8d39d934810b095024bd22017c679abd51d89cb62d179b89327f491e/cbor2-5.7.0-cp311-cp311-win_amd64.whl", hash = "sha256:6abe31e742ccf966778d77ce99d7c6136ca0f8424446dfdabcc3491f015e84d4", size = 68085, upload-time = "2025-08-14T08:59:00.045Z" },
    { url = "https://files.pythonhosted.org/packages/52/00/dce08a1549e2a4008cecb0069e8d8de45779f60852aca12a5e7d0039ce41/cbor2-5.7.0-cp311-cp311-win_arm64.whl", hash = "sha256:c48dff8f6aacd76fc0680c48ef35e5912e3d758a9f41305a35e847f382b60eea", size = 63969, upload-time = "2025-08-14T08:59:01.187Z" },
    { url = "https://files.pythonhosted.org/packages/b1/b1/d54c41b1bc71b8dea0bad3409d2a497df35f7b5ae5db70c1cc9ebc8d556d/cbor2-5.7.0-cp312-cp312-macosx_10_13_x86_64.whl", hash = "sha256:7ad36f0537b75c1aa2c7a462cbdbeec5e8ba02802ea985e0b9fe5deee3b946f4", size = 69020, upload-time = "2025-08-14T08:59:02.276Z" },
    { url = "https://files.pythonhosted.org/packages/f4/e0/45368d5d78b520caaa9ca5a09f55365bc9933d43bce978a528922654ca9f/cbor2-5.7.0-cp312-cp312-macosx_11_0_arm64.whl", hash = "sha256:5fc9b335cf28e63d9eed4ae03d1e8f90f1a6b287cabc8d29bfddf73fa70643e9", size = 68950, upload-time = "2025-08-14T08:59:03.882Z" },
    { url = "https://files.pythonhosted.org/packages/1e/6a/9aed5b716407c1d48425ba55c6022a01a9abdbf58a691f50416461fa371d/cbor2-5.7.0-cp312-cp312-manylinux2014_aarch64.manylinux_2_17_aarch64.manylinux_2_28_aarch64.whl", hash = "sha256:16bea83598a1eeedbd50c2e9fdf3685bae78ca9d9ec8cd8010777db14a315578", size = 285685, upload-time = "2025-08-14T08:59:05.165Z" },
    { url = "https://files.pythonhosted.org/packages/a8/6e/3499eaa2b858c7695a447b6311303f06ffc90fc2c45851337121661f1f5c/cbor2-5.7.0-cp312-cp312-manylinux2014_x86_64.manylinux_2_17_x86_64.manylinux_2_28_x86_64.whl", hash = "sha256:8e837825a16e60ace6e284095aa9fbe504bf87a8f4494bf7d95931e37fb01a70", size = 284948, upload-time = "2025-08-14T08:59:06.64Z" },
    { url = "https://files.pythonhosted.org/packages/d1/3e/ae67866ef65717665e0acf2873d466c5d4a1d965b0d0348f2269b73f28fb/cbor2-5.7.0-cp312-cp312-musllinux_1_2_aarch64.whl", hash = "sha256:27396c5e275ff7c7cd87fe8aaadf781e6194903921f250934af7c86d5efec82e", size = 276375, upload-time = "2025-08-14T08:59:08.845Z" },
    { url = "https://files.pythonhosted.org/packages/b6/3d/2f8e9671111661dd571de206344ecd7706f6d458aab191e06834c89aa58e/cbor2-5.7.0-cp312-cp312-musllinux_1_2_x86_64.whl", hash = "sha256:c84bfef78c4e9c81eb0a10cec340222ba4e39498a63fc2e3d5f982a3f4efa4a7", size = 277680, upload-time = "2025-08-14T08:59:10.292Z" },
    { url = "https://files.pythonhosted.org/packages/85/03/27a9fefa4e084c1129d7180727791a166629fdae39e0609508401d322626/cbor2-5.7.0-cp312-cp312-win_amd64.whl", hash = "sha256:f64270a24aaadb15dd31cbd64a98d99fca8e0398a65b1570ba07f3c259eb5516", size = 68354, upload-time = "2025-08-14T08:59:11.561Z" },
    { url = "https://files.pythonhosted.org/packages/25/d9/b856d078696542a0d7486d1ece5c936e937bebe5b114674db18d76feb131/cbor2-5.7.0-cp312-cp312-win_arm64.whl", hash = "sha256:73ef321d7b580f08c9fadc41c3d2a218aa3f01e163be9793c6969aadee07f57a", size = 63896, upload-time = "2025-08-14T08:59:12.977Z" },
    { url = "https://files.pythonhosted.org/packages/5c/2f/25da2b08f7a3d7b3f72e678a373092619821ab706f3f720d29e567a426df/cbor2-5.7.0-cp313-cp313-macosx_10_13_x86_64.whl", hash = "sha256:7654e77b7f6be029fb37a074b175483a4a8ae3fe5e2a91008926625aa91aef2c", size = 69046, upload-time = "2025-08-14T08:59:14.123Z" },
    { url = "https://files.pythonhosted.org/packages/4b/b5/d324166a5a1feed61aeb32fed70182306796b67cedaf65c91671c8674ea2/cbor2-5.7.0-cp313-cp313-macosx_11_0_arm64.whl", hash = "sha256:9bd76624b090faa6900739025d798a4e3130da80dbae15391b42b3d4672a4022", size = 69061, upload-time = "2025-08-14T08:59:15.228Z" },
    { url = "https://files.pythonhosted.org/packages/1f/f9/180e953da537602d8530910f5a5f76c3d7215829d145d93f97fa43324dd7/cbor2-5.7.0-cp313-cp313-manylinux2014_aarch64.manylinux_2_17_aarch64.manylinux_2_28_aarch64.whl", hash = "sha256:428d58b54a7b32ede869e79c294d686f826dcfdab9de7f92135dd3ce12e313b8", size = 284642, upload-time = "2025-08-14T08:59:16.511Z" },
    { url = "https://files.pythonhosted.org/packages/17/eb/7d79831a5081d25002e36a1b2685210ae8783582d1a99fae350b2b1b899c/cbor2-5.7.0-cp313-cp313-manylinux2014_x86_64.manylinux_2_17_x86_64.manylinux_2_28_x86_64.whl", hash = "sha256:a91b6912e2ff64f33464f67ec6528cf2e26c06a5f3cc3fb1954f94aa58d68670", size = 283690, upload-time = "2025-08-14T08:59:17.989Z" },
    { url = "https://files.pythonhosted.org/packages/38/43/1403610711ea6b9b957d86bd15fd0585a3917a3d9f8bafbb2cb1ad016361/cbor2-5.7.0-cp313-cp313-musllinux_1_2_aarch64.whl", hash = "sha256:9faeec4525fe3103a71f0fd3d6fe9a49ea6ff4ade8cb7cf1c395001b906a01e5", size = 276305, upload-time = "2025-08-14T08:59:19.43Z" },
    { url = "https://files.pythonhosted.org/packages/77/06/df4a5c7c16df3b604bd560234aff686da443bf70a124c5e3f80dff954e5a/cbor2-5.7.0-cp313-cp313-musllinux_1_2_x86_64.whl", hash = "sha256:361315ccd8022c44bb501877fd9b236479c975f1a7aed69c8541bd609c0a8908", size = 277416, upload-time = "2025-08-14T08:59:20.798Z" },
    { url = "https://files.pythonhosted.org/packages/84/aa/62288bac4e501e25d04d50bb79ac46d4a6678ff9545941436a702c654eba/cbor2-5.7.0-cp313-cp313-win_amd64.whl", hash = "sha256:293c4a5d6a9a69fcecf595a47430dc3b11f4a3355089b1fe300d0ac48c5776c5", size = 68378, upload-time = "2025-08-14T08:59:22.227Z" },
    { url = "https://files.pythonhosted.org/packages/b6/d6/8358c144767731ffa03c16bb1222b59cb3be632833c70a2132cbe2ed8300/cbor2-5.7.0-cp313-cp313-win_arm64.whl", hash = "sha256:52d6e1a9b2f4475540063d7b966b1b2e93ac497e08ab9a1514fd6330f8db5b4c", size = 63966, upload-time = "2025-08-14T08:59:23.369Z" },
    { url = "https://files.pythonhosted.org/packages/99/32/b653a2a3cfb283bdf0539dbd79d3bafa528aaa26fbe44796897d167e733d/cbor2-5.7.0-cp314-cp314-macosx_10_13_x86_64.whl", hash = "sha256:f4f0464425ff809b1dd737db8c65a937516aba5eb3794cb1433f7eb8eb7a6535", size = 68993, upload-time = "2025-08-14T08:59:24.497Z" },
    { url = "https://files.pythonhosted.org/packages/c9/90/79d38f7f645a33e44b87f9333f74c04d01006a11f5291d2e8686815fe731/cbor2-5.7.0-cp314-cp314-macosx_11_0_arm64.whl", hash = "sha256:866d993ebc9c4e4018ab001503dafc4145bb6ec91e1eddf12b8d7b6898021201", size = 69248, upload-time = "2025-08-14T08:59:25.63Z" },
    { url = "https://files.pythonhosted.org/packages/46/ca/59d65f12ef14c54c564f0e4363d9dd049a90d5b0e2a0dab0183062268a36/cbor2-5.7.0-cp314-cp314-manylinux2014_aarch64.manylinux_2_17_aarch64.manylinux_2_28_aarch64.whl", hash = "sha256:bc7a11433ea1c45b6d47484bef99e822fd8a40b4cfbcdc1e00378a7e8704e317", size = 283739, upload-time = "2025-08-14T08:59:26.856Z" },
    { url = "https://files.pythonhosted.org/packages/19/51/5da8661b1aa7a4b7afe06724994b23eca6f7912d2cca705721dbd4aa764a/cbor2-5.7.0-cp314-cp314-manylinux2014_x86_64.manylinux_2_17_x86_64.manylinux_2_28_x86_64.whl", hash = "sha256:e33242570cb4542302dcb6cf429cc9abe315ff7ebb370de2828eed22a8b00fe8", size = 281246, upload-time = "2025-08-14T08:59:28.261Z" },
    { url = "https://files.pythonhosted.org/packages/d4/2f/565f5f215a9d4211c23e94c5b1761d697d248603ae11ecf83a9a70e99382/cbor2-5.7.0-cp314-cp314-musllinux_1_2_aarch64.whl", hash = "sha256:855fe80517071028a5804a29b607864b8d90bbb2223331ab2d8cae94b979d61f", size = 275442, upload-time = "2025-08-14T08:59:29.794Z" },
    { url = "https://files.pythonhosted.org/packages/84/11/307a558f6ddc3bd0fc539ac65696acb0253554c88bab5da7d459706eb20e/cbor2-5.7.0-cp314-cp314-musllinux_1_2_x86_64.whl", hash = "sha256:87170260845c2ea3d74288f667e0bc81c8a6bbc72ff60265d19c59b3e76be266", size = 275372, upload-time = "2025-08-14T08:59:31.589Z" },
    { url = "https://files.pythonhosted.org/packages/92/f0/960b7050a53b8d60f92e6e4c1ce670f9c50ab2ff48468e83b2bef0399b38/cbor2-5.7.0-cp314-cp314-win_amd64.whl", hash = "sha256:a2b591904555e51843c95776df2d6b161226af045e655f464c101d8ad8708e99", size = 70188, upload-time = "2025-08-14T08:59:32.827Z" },
    { url = "https://files.pythonhosted.org/packages/a7/83/51805084b6208529f82e5a52261468a56b758728153ee2400c421fa845f4/cbor2-5.7.0-cp314-cp314-win_arm64.whl", hash = "sha256:4460164ffd0ceaf8cc3f5597e73dd99fd781541c7bba0ea64ac93043bf08bb6a", size = 66162, upload-time = "2025-08-14T08:59:34.35Z" },
    { url = "https://files.pythonhosted.org/packages/41/cc/0ce73676d2a0c9e5a9330c301940c50eb325dacf5f6d9690fd43a8817fe9/cbor2-5.7.0-py3-none-any.whl", hash = "sha256:a871e7a6f7cba1ddb02503ea974f15f6524c95078fbfe0b860fd4193d7c8f27a", size = 23828, upload-time = "2025-08-14T08:59:46.129Z" },
]

[[package]]
name = "certifi"
version = "2025.7.14"
source = { registry = "https://pypi.org/simple" }
sdist = { url = "https://files.pythonhosted.org/packages/b3/76/52c535bcebe74590f296d6c77c86dabf761c41980e1347a2422e4aa2ae41/certifi-2025.7.14.tar.gz", hash = "sha256:8ea99dbdfaaf2ba2f9bac77b9249ef62ec5218e7c2b2e903378ed5fccf765995", size = 163981, upload-time = "2025-07-14T03:29:28.449Z" }
wheels = [
    { url = "https://files.pythonhosted.org/packages/4f/52/34c6cf5bb9285074dc3531c437b3919e825d976fde097a7a73f79e726d03/certifi-2025.7.14-py3-none-any.whl", hash = "sha256:6b31f564a415d79ee77df69d757bb49a5bb53bd9f756cbbe24394ffd6fc1f4b2", size = 162722, upload-time = "2025-07-14T03:29:26.863Z" },
]

[[package]]
name = "charset-normalizer"
version = "3.4.2"
source = { registry = "https://pypi.org/simple" }
sdist = { url = "https://files.pythonhosted.org/packages/e4/33/89c2ced2b67d1c2a61c19c6751aa8902d46ce3dacb23600a283619f5a12d/charset_normalizer-3.4.2.tar.gz", hash = "sha256:5baececa9ecba31eff645232d59845c07aa030f0c81ee70184a90d35099a0e63", size = 126367, upload-time = "2025-05-02T08:34:42.01Z" }
wheels = [
    { url = "https://files.pythonhosted.org/packages/95/28/9901804da60055b406e1a1c5ba7aac1276fb77f1dde635aabfc7fd84b8ab/charset_normalizer-3.4.2-cp310-cp310-macosx_10_9_universal2.whl", hash = "sha256:7c48ed483eb946e6c04ccbe02c6b4d1d48e51944b6db70f697e089c193404941", size = 201818, upload-time = "2025-05-02T08:31:46.725Z" },
    { url = "https://files.pythonhosted.org/packages/d9/9b/892a8c8af9110935e5adcbb06d9c6fe741b6bb02608c6513983048ba1a18/charset_normalizer-3.4.2-cp310-cp310-manylinux_2_17_aarch64.manylinux2014_aarch64.whl", hash = "sha256:b2d318c11350e10662026ad0eb71bb51c7812fc8590825304ae0bdd4ac283acd", size = 144649, upload-time = "2025-05-02T08:31:48.889Z" },
    { url = "https://files.pythonhosted.org/packages/7b/a5/4179abd063ff6414223575e008593861d62abfc22455b5d1a44995b7c101/charset_normalizer-3.4.2-cp310-cp310-manylinux_2_17_ppc64le.manylinux2014_ppc64le.whl", hash = "sha256:9cbfacf36cb0ec2897ce0ebc5d08ca44213af24265bd56eca54bee7923c48fd6", size = 155045, upload-time = "2025-05-02T08:31:50.757Z" },
    { url = "https://files.pythonhosted.org/packages/3b/95/bc08c7dfeddd26b4be8c8287b9bb055716f31077c8b0ea1cd09553794665/charset_normalizer-3.4.2-cp310-cp310-manylinux_2_17_s390x.manylinux2014_s390x.whl", hash = "sha256:18dd2e350387c87dabe711b86f83c9c78af772c748904d372ade190b5c7c9d4d", size = 147356, upload-time = "2025-05-02T08:31:52.634Z" },
    { url = "https://files.pythonhosted.org/packages/a8/2d/7a5b635aa65284bf3eab7653e8b4151ab420ecbae918d3e359d1947b4d61/charset_normalizer-3.4.2-cp310-cp310-manylinux_2_17_x86_64.manylinux2014_x86_64.whl", hash = "sha256:8075c35cd58273fee266c58c0c9b670947c19df5fb98e7b66710e04ad4e9ff86", size = 149471, upload-time = "2025-05-02T08:31:56.207Z" },
    { url = "https://files.pythonhosted.org/packages/ae/38/51fc6ac74251fd331a8cfdb7ec57beba8c23fd5493f1050f71c87ef77ed0/charset_normalizer-3.4.2-cp310-cp310-manylinux_2_5_i686.manylinux1_i686.manylinux_2_17_i686.manylinux2014_i686.whl", hash = "sha256:5bf4545e3b962767e5c06fe1738f951f77d27967cb2caa64c28be7c4563e162c", size = 151317, upload-time = "2025-05-02T08:31:57.613Z" },
    { url = "https://files.pythonhosted.org/packages/b7/17/edee1e32215ee6e9e46c3e482645b46575a44a2d72c7dfd49e49f60ce6bf/charset_normalizer-3.4.2-cp310-cp310-musllinux_1_2_aarch64.whl", hash = "sha256:7a6ab32f7210554a96cd9e33abe3ddd86732beeafc7a28e9955cdf22ffadbab0", size = 146368, upload-time = "2025-05-02T08:31:59.468Z" },
    { url = "https://files.pythonhosted.org/packages/26/2c/ea3e66f2b5f21fd00b2825c94cafb8c326ea6240cd80a91eb09e4a285830/charset_normalizer-3.4.2-cp310-cp310-musllinux_1_2_i686.whl", hash = "sha256:b33de11b92e9f75a2b545d6e9b6f37e398d86c3e9e9653c4864eb7e89c5773ef", size = 154491, upload-time = "2025-05-02T08:32:01.219Z" },
    { url = "https://files.pythonhosted.org/packages/52/47/7be7fa972422ad062e909fd62460d45c3ef4c141805b7078dbab15904ff7/charset_normalizer-3.4.2-cp310-cp310-musllinux_1_2_ppc64le.whl", hash = "sha256:8755483f3c00d6c9a77f490c17e6ab0c8729e39e6390328e42521ef175380ae6", size = 157695, upload-time = "2025-05-02T08:32:03.045Z" },
    { url = "https://files.pythonhosted.org/packages/2f/42/9f02c194da282b2b340f28e5fb60762de1151387a36842a92b533685c61e/charset_normalizer-3.4.2-cp310-cp310-musllinux_1_2_s390x.whl", hash = "sha256:68a328e5f55ec37c57f19ebb1fdc56a248db2e3e9ad769919a58672958e8f366", size = 154849, upload-time = "2025-05-02T08:32:04.651Z" },
    { url = "https://files.pythonhosted.org/packages/67/44/89cacd6628f31fb0b63201a618049be4be2a7435a31b55b5eb1c3674547a/charset_normalizer-3.4.2-cp310-cp310-musllinux_1_2_x86_64.whl", hash = "sha256:21b2899062867b0e1fde9b724f8aecb1af14f2778d69aacd1a5a1853a597a5db", size = 150091, upload-time = "2025-05-02T08:32:06.719Z" },
    { url = "https://files.pythonhosted.org/packages/1f/79/4b8da9f712bc079c0f16b6d67b099b0b8d808c2292c937f267d816ec5ecc/charset_normalizer-3.4.2-cp310-cp310-win32.whl", hash = "sha256:e8082b26888e2f8b36a042a58307d5b917ef2b1cacab921ad3323ef91901c71a", size = 98445, upload-time = "2025-05-02T08:32:08.66Z" },
    { url = "https://files.pythonhosted.org/packages/7d/d7/96970afb4fb66497a40761cdf7bd4f6fca0fc7bafde3a84f836c1f57a926/charset_normalizer-3.4.2-cp310-cp310-win_amd64.whl", hash = "sha256:f69a27e45c43520f5487f27627059b64aaf160415589230992cec34c5e18a509", size = 105782, upload-time = "2025-05-02T08:32:10.46Z" },
    { url = "https://files.pythonhosted.org/packages/05/85/4c40d00dcc6284a1c1ad5de5e0996b06f39d8232f1031cd23c2f5c07ee86/charset_normalizer-3.4.2-cp311-cp311-macosx_10_9_universal2.whl", hash = "sha256:be1e352acbe3c78727a16a455126d9ff83ea2dfdcbc83148d2982305a04714c2", size = 198794, upload-time = "2025-05-02T08:32:11.945Z" },
    { url = "https://files.pythonhosted.org/packages/41/d9/7a6c0b9db952598e97e93cbdfcb91bacd89b9b88c7c983250a77c008703c/charset_normalizer-3.4.2-cp311-cp311-manylinux_2_17_aarch64.manylinux2014_aarch64.whl", hash = "sha256:aa88ca0b1932e93f2d961bf3addbb2db902198dca337d88c89e1559e066e7645", size = 142846, upload-time = "2025-05-02T08:32:13.946Z" },
    { url = "https://files.pythonhosted.org/packages/66/82/a37989cda2ace7e37f36c1a8ed16c58cf48965a79c2142713244bf945c89/charset_normalizer-3.4.2-cp311-cp311-manylinux_2_17_ppc64le.manylinux2014_ppc64le.whl", hash = "sha256:d524ba3f1581b35c03cb42beebab4a13e6cdad7b36246bd22541fa585a56cccd", size = 153350, upload-time = "2025-05-02T08:32:15.873Z" },
    { url = "https://files.pythonhosted.org/packages/df/68/a576b31b694d07b53807269d05ec3f6f1093e9545e8607121995ba7a8313/charset_normalizer-3.4.2-cp311-cp311-manylinux_2_17_s390x.manylinux2014_s390x.whl", hash = "sha256:28a1005facc94196e1fb3e82a3d442a9d9110b8434fc1ded7a24a2983c9888d8", size = 145657, upload-time = "2025-05-02T08:32:17.283Z" },
    { url = "https://files.pythonhosted.org/packages/92/9b/ad67f03d74554bed3aefd56fe836e1623a50780f7c998d00ca128924a499/charset_normalizer-3.4.2-cp311-cp311-manylinux_2_17_x86_64.manylinux2014_x86_64.whl", hash = "sha256:fdb20a30fe1175ecabed17cbf7812f7b804b8a315a25f24678bcdf120a90077f", size = 147260, upload-time = "2025-05-02T08:32:18.807Z" },
    { url = "https://files.pythonhosted.org/packages/a6/e6/8aebae25e328160b20e31a7e9929b1578bbdc7f42e66f46595a432f8539e/charset_normalizer-3.4.2-cp311-cp311-manylinux_2_5_i686.manylinux1_i686.manylinux_2_17_i686.manylinux2014_i686.whl", hash = "sha256:0f5d9ed7f254402c9e7d35d2f5972c9bbea9040e99cd2861bd77dc68263277c7", size = 149164, upload-time = "2025-05-02T08:32:20.333Z" },
    { url = "https://files.pythonhosted.org/packages/8b/f2/b3c2f07dbcc248805f10e67a0262c93308cfa149a4cd3d1fe01f593e5fd2/charset_normalizer-3.4.2-cp311-cp311-musllinux_1_2_aarch64.whl", hash = "sha256:efd387a49825780ff861998cd959767800d54f8308936b21025326de4b5a42b9", size = 144571, upload-time = "2025-05-02T08:32:21.86Z" },
    { url = "https://files.pythonhosted.org/packages/60/5b/c3f3a94bc345bc211622ea59b4bed9ae63c00920e2e8f11824aa5708e8b7/charset_normalizer-3.4.2-cp311-cp311-musllinux_1_2_i686.whl", hash = "sha256:f0aa37f3c979cf2546b73e8222bbfa3dc07a641585340179d768068e3455e544", size = 151952, upload-time = "2025-05-02T08:32:23.434Z" },
    { url = "https://files.pythonhosted.org/packages/e2/4d/ff460c8b474122334c2fa394a3f99a04cf11c646da895f81402ae54f5c42/charset_normalizer-3.4.2-cp311-cp311-musllinux_1_2_ppc64le.whl", hash = "sha256:e70e990b2137b29dc5564715de1e12701815dacc1d056308e2b17e9095372a82", size = 155959, upload-time = "2025-05-02T08:32:24.993Z" },
    { url = "https://files.pythonhosted.org/packages/a2/2b/b964c6a2fda88611a1fe3d4c400d39c66a42d6c169c924818c848f922415/charset_normalizer-3.4.2-cp311-cp311-musllinux_1_2_s390x.whl", hash = "sha256:0c8c57f84ccfc871a48a47321cfa49ae1df56cd1d965a09abe84066f6853b9c0", size = 153030, upload-time = "2025-05-02T08:32:26.435Z" },
    { url = "https://files.pythonhosted.org/packages/59/2e/d3b9811db26a5ebf444bc0fa4f4be5aa6d76fc6e1c0fd537b16c14e849b6/charset_normalizer-3.4.2-cp311-cp311-musllinux_1_2_x86_64.whl", hash = "sha256:6b66f92b17849b85cad91259efc341dce9c1af48e2173bf38a85c6329f1033e5", size = 148015, upload-time = "2025-05-02T08:32:28.376Z" },
    { url = "https://files.pythonhosted.org/packages/90/07/c5fd7c11eafd561bb51220d600a788f1c8d77c5eef37ee49454cc5c35575/charset_normalizer-3.4.2-cp311-cp311-win32.whl", hash = "sha256:daac4765328a919a805fa5e2720f3e94767abd632ae410a9062dff5412bae65a", size = 98106, upload-time = "2025-05-02T08:32:30.281Z" },
    { url = "https://files.pythonhosted.org/packages/a8/05/5e33dbef7e2f773d672b6d79f10ec633d4a71cd96db6673625838a4fd532/charset_normalizer-3.4.2-cp311-cp311-win_amd64.whl", hash = "sha256:e53efc7c7cee4c1e70661e2e112ca46a575f90ed9ae3fef200f2a25e954f4b28", size = 105402, upload-time = "2025-05-02T08:32:32.191Z" },
    { url = "https://files.pythonhosted.org/packages/d7/a4/37f4d6035c89cac7930395a35cc0f1b872e652eaafb76a6075943754f095/charset_normalizer-3.4.2-cp312-cp312-macosx_10_13_universal2.whl", hash = "sha256:0c29de6a1a95f24b9a1aa7aefd27d2487263f00dfd55a77719b530788f75cff7", size = 199936, upload-time = "2025-05-02T08:32:33.712Z" },
    { url = "https://files.pythonhosted.org/packages/ee/8a/1a5e33b73e0d9287274f899d967907cd0bf9c343e651755d9307e0dbf2b3/charset_normalizer-3.4.2-cp312-cp312-manylinux_2_17_aarch64.manylinux2014_aarch64.whl", hash = "sha256:cddf7bd982eaa998934a91f69d182aec997c6c468898efe6679af88283b498d3", size = 143790, upload-time = "2025-05-02T08:32:35.768Z" },
    { url = "https://files.pythonhosted.org/packages/66/52/59521f1d8e6ab1482164fa21409c5ef44da3e9f653c13ba71becdd98dec3/charset_normalizer-3.4.2-cp312-cp312-manylinux_2_17_ppc64le.manylinux2014_ppc64le.whl", hash = "sha256:fcbe676a55d7445b22c10967bceaaf0ee69407fbe0ece4d032b6eb8d4565982a", size = 153924, upload-time = "2025-05-02T08:32:37.284Z" },
    { url = "https://files.pythonhosted.org/packages/86/2d/fb55fdf41964ec782febbf33cb64be480a6b8f16ded2dbe8db27a405c09f/charset_normalizer-3.4.2-cp312-cp312-manylinux_2_17_s390x.manylinux2014_s390x.whl", hash = "sha256:d41c4d287cfc69060fa91cae9683eacffad989f1a10811995fa309df656ec214", size = 146626, upload-time = "2025-05-02T08:32:38.803Z" },
    { url = "https://files.pythonhosted.org/packages/8c/73/6ede2ec59bce19b3edf4209d70004253ec5f4e319f9a2e3f2f15601ed5f7/charset_normalizer-3.4.2-cp312-cp312-manylinux_2_17_x86_64.manylinux2014_x86_64.whl", hash = "sha256:4e594135de17ab3866138f496755f302b72157d115086d100c3f19370839dd3a", size = 148567, upload-time = "2025-05-02T08:32:40.251Z" },
    { url = "https://files.pythonhosted.org/packages/09/14/957d03c6dc343c04904530b6bef4e5efae5ec7d7990a7cbb868e4595ee30/charset_normalizer-3.4.2-cp312-cp312-manylinux_2_5_i686.manylinux1_i686.manylinux_2_17_i686.manylinux2014_i686.whl", hash = "sha256:cf713fe9a71ef6fd5adf7a79670135081cd4431c2943864757f0fa3a65b1fafd", size = 150957, upload-time = "2025-05-02T08:32:41.705Z" },
    { url = "https://files.pythonhosted.org/packages/0d/c8/8174d0e5c10ccebdcb1b53cc959591c4c722a3ad92461a273e86b9f5a302/charset_normalizer-3.4.2-cp312-cp312-musllinux_1_2_aarch64.whl", hash = "sha256:a370b3e078e418187da8c3674eddb9d983ec09445c99a3a263c2011993522981", size = 145408, upload-time = "2025-05-02T08:32:43.709Z" },
    { url = "https://files.pythonhosted.org/packages/58/aa/8904b84bc8084ac19dc52feb4f5952c6df03ffb460a887b42615ee1382e8/charset_normalizer-3.4.2-cp312-cp312-musllinux_1_2_i686.whl", hash = "sha256:a955b438e62efdf7e0b7b52a64dc5c3396e2634baa62471768a64bc2adb73d5c", size = 153399, upload-time = "2025-05-02T08:32:46.197Z" },
    { url = "https://files.pythonhosted.org/packages/c2/26/89ee1f0e264d201cb65cf054aca6038c03b1a0c6b4ae998070392a3ce605/charset_normalizer-3.4.2-cp312-cp312-musllinux_1_2_ppc64le.whl", hash = "sha256:7222ffd5e4de8e57e03ce2cef95a4c43c98fcb72ad86909abdfc2c17d227fc1b", size = 156815, upload-time = "2025-05-02T08:32:48.105Z" },
    { url = "https://files.pythonhosted.org/packages/fd/07/68e95b4b345bad3dbbd3a8681737b4338ff2c9df29856a6d6d23ac4c73cb/charset_normalizer-3.4.2-cp312-cp312-musllinux_1_2_s390x.whl", hash = "sha256:bee093bf902e1d8fc0ac143c88902c3dfc8941f7ea1d6a8dd2bcb786d33db03d", size = 154537, upload-time = "2025-05-02T08:32:49.719Z" },
    { url = "https://files.pythonhosted.org/packages/77/1a/5eefc0ce04affb98af07bc05f3bac9094513c0e23b0562d64af46a06aae4/charset_normalizer-3.4.2-cp312-cp312-musllinux_1_2_x86_64.whl", hash = "sha256:dedb8adb91d11846ee08bec4c8236c8549ac721c245678282dcb06b221aab59f", size = 149565, upload-time = "2025-05-02T08:32:51.404Z" },
    { url = "https://files.pythonhosted.org/packages/37/a0/2410e5e6032a174c95e0806b1a6585eb21e12f445ebe239fac441995226a/charset_normalizer-3.4.2-cp312-cp312-win32.whl", hash = "sha256:db4c7bf0e07fc3b7d89ac2a5880a6a8062056801b83ff56d8464b70f65482b6c", size = 98357, upload-time = "2025-05-02T08:32:53.079Z" },
    { url = "https://files.pythonhosted.org/packages/6c/4f/c02d5c493967af3eda9c771ad4d2bbc8df6f99ddbeb37ceea6e8716a32bc/charset_normalizer-3.4.2-cp312-cp312-win_amd64.whl", hash = "sha256:5a9979887252a82fefd3d3ed2a8e3b937a7a809f65dcb1e068b090e165bbe99e", size = 105776, upload-time = "2025-05-02T08:32:54.573Z" },
    { url = "https://files.pythonhosted.org/packages/ea/12/a93df3366ed32db1d907d7593a94f1fe6293903e3e92967bebd6950ed12c/charset_normalizer-3.4.2-cp313-cp313-macosx_10_13_universal2.whl", hash = "sha256:926ca93accd5d36ccdabd803392ddc3e03e6d4cd1cf17deff3b989ab8e9dbcf0", size = 199622, upload-time = "2025-05-02T08:32:56.363Z" },
    { url = "https://files.pythonhosted.org/packages/04/93/bf204e6f344c39d9937d3c13c8cd5bbfc266472e51fc8c07cb7f64fcd2de/charset_normalizer-3.4.2-cp313-cp313-manylinux_2_17_aarch64.manylinux2014_aarch64.whl", hash = "sha256:eba9904b0f38a143592d9fc0e19e2df0fa2e41c3c3745554761c5f6447eedabf", size = 143435, upload-time = "2025-05-02T08:32:58.551Z" },
    { url = "https://files.pythonhosted.org/packages/22/2a/ea8a2095b0bafa6c5b5a55ffdc2f924455233ee7b91c69b7edfcc9e02284/charset_normalizer-3.4.2-cp313-cp313-manylinux_2_17_ppc64le.manylinux2014_ppc64le.whl", hash = "sha256:3fddb7e2c84ac87ac3a947cb4e66d143ca5863ef48e4a5ecb83bd48619e4634e", size = 153653, upload-time = "2025-05-02T08:33:00.342Z" },
    { url = "https://files.pythonhosted.org/packages/b6/57/1b090ff183d13cef485dfbe272e2fe57622a76694061353c59da52c9a659/charset_normalizer-3.4.2-cp313-cp313-manylinux_2_17_s390x.manylinux2014_s390x.whl", hash = "sha256:98f862da73774290f251b9df8d11161b6cf25b599a66baf087c1ffe340e9bfd1", size = 146231, upload-time = "2025-05-02T08:33:02.081Z" },
    { url = "https://files.pythonhosted.org/packages/e2/28/ffc026b26f441fc67bd21ab7f03b313ab3fe46714a14b516f931abe1a2d8/charset_normalizer-3.4.2-cp313-cp313-manylinux_2_17_x86_64.manylinux2014_x86_64.whl", hash = "sha256:6c9379d65defcab82d07b2a9dfbfc2e95bc8fe0ebb1b176a3190230a3ef0e07c", size = 148243, upload-time = "2025-05-02T08:33:04.063Z" },
    { url = "https://files.pythonhosted.org/packages/c0/0f/9abe9bd191629c33e69e47c6ef45ef99773320e9ad8e9cb08b8ab4a8d4cb/charset_normalizer-3.4.2-cp313-cp313-manylinux_2_5_i686.manylinux1_i686.manylinux_2_17_i686.manylinux2014_i686.whl", hash = "sha256:e635b87f01ebc977342e2697d05b56632f5f879a4f15955dfe8cef2448b51691", size = 150442, upload-time = "2025-05-02T08:33:06.418Z" },
    { url = "https://files.pythonhosted.org/packages/67/7c/a123bbcedca91d5916c056407f89a7f5e8fdfce12ba825d7d6b9954a1a3c/charset_normalizer-3.4.2-cp313-cp313-musllinux_1_2_aarch64.whl", hash = "sha256:1c95a1e2902a8b722868587c0e1184ad5c55631de5afc0eb96bc4b0d738092c0", size = 145147, upload-time = "2025-05-02T08:33:08.183Z" },
    { url = "https://files.pythonhosted.org/packages/ec/fe/1ac556fa4899d967b83e9893788e86b6af4d83e4726511eaaad035e36595/charset_normalizer-3.4.2-cp313-cp313-musllinux_1_2_i686.whl", hash = "sha256:ef8de666d6179b009dce7bcb2ad4c4a779f113f12caf8dc77f0162c29d20490b", size = 153057, upload-time = "2025-05-02T08:33:09.986Z" },
    { url = "https://files.pythonhosted.org/packages/2b/ff/acfc0b0a70b19e3e54febdd5301a98b72fa07635e56f24f60502e954c461/charset_normalizer-3.4.2-cp313-cp313-musllinux_1_2_ppc64le.whl", hash = "sha256:32fc0341d72e0f73f80acb0a2c94216bd704f4f0bce10aedea38f30502b271ff", size = 156454, upload-time = "2025-05-02T08:33:11.814Z" },
    { url = "https://files.pythonhosted.org/packages/92/08/95b458ce9c740d0645feb0e96cea1f5ec946ea9c580a94adfe0b617f3573/charset_normalizer-3.4.2-cp313-cp313-musllinux_1_2_s390x.whl", hash = "sha256:289200a18fa698949d2b39c671c2cc7a24d44096784e76614899a7ccf2574b7b", size = 154174, upload-time = "2025-05-02T08:33:13.707Z" },
    { url = "https://files.pythonhosted.org/packages/78/be/8392efc43487ac051eee6c36d5fbd63032d78f7728cb37aebcc98191f1ff/charset_normalizer-3.4.2-cp313-cp313-musllinux_1_2_x86_64.whl", hash = "sha256:4a476b06fbcf359ad25d34a057b7219281286ae2477cc5ff5e3f70a246971148", size = 149166, upload-time = "2025-05-02T08:33:15.458Z" },
    { url = "https://files.pythonhosted.org/packages/44/96/392abd49b094d30b91d9fbda6a69519e95802250b777841cf3bda8fe136c/charset_normalizer-3.4.2-cp313-cp313-win32.whl", hash = "sha256:aaeeb6a479c7667fbe1099af9617c83aaca22182d6cf8c53966491a0f1b7ffb7", size = 98064, upload-time = "2025-05-02T08:33:17.06Z" },
    { url = "https://files.pythonhosted.org/packages/e9/b0/0200da600134e001d91851ddc797809e2fe0ea72de90e09bec5a2fbdaccb/charset_normalizer-3.4.2-cp313-cp313-win_amd64.whl", hash = "sha256:aa6af9e7d59f9c12b33ae4e9450619cf2488e2bbe9b44030905877f0b2324980", size = 105641, upload-time = "2025-05-02T08:33:18.753Z" },
    { url = "https://files.pythonhosted.org/packages/20/94/c5790835a017658cbfabd07f3bfb549140c3ac458cfc196323996b10095a/charset_normalizer-3.4.2-py3-none-any.whl", hash = "sha256:7f56930ab0abd1c45cd15be65cc741c28b1c9a34876ce8c17a2fa107810c0af0", size = 52626, upload-time = "2025-05-02T08:34:40.053Z" },
]

[[package]]
name = "click"
version = "8.2.1"
source = { registry = "https://pypi.org/simple" }
dependencies = [
    { name = "colorama", marker = "sys_platform == 'win32'" },
]
sdist = { url = "https://files.pythonhosted.org/packages/60/6c/8ca2efa64cf75a977a0d7fac081354553ebe483345c734fb6b6515d96bbc/click-8.2.1.tar.gz", hash = "sha256:27c491cc05d968d271d5a1db13e3b5a184636d9d930f148c50b038f0d0646202", size = 286342, upload-time = "2025-05-20T23:19:49.832Z" }
wheels = [
    { url = "https://files.pythonhosted.org/packages/85/32/10bb5764d90a8eee674e9dc6f4db6a0ab47c8c4d0d83c27f7c39ac415a4d/click-8.2.1-py3-none-any.whl", hash = "sha256:61a3265b914e850b85317d0b3109c7f8cd35a670f963866005d6ef1d5175a12b", size = 102215, upload-time = "2025-05-20T23:19:47.796Z" },
]

[[package]]
name = "click-log"
version = "0.4.0"
source = { registry = "https://pypi.org/simple" }
dependencies = [
    { name = "click" },
]
sdist = { url = "https://files.pythonhosted.org/packages/32/32/228be4f971e4bd556c33d52a22682bfe318ffe57a1ddb7a546f347a90260/click-log-0.4.0.tar.gz", hash = "sha256:3970f8570ac54491237bcdb3d8ab5e3eef6c057df29f8c3d1151a51a9c23b975", size = 9985, upload-time = "2022-03-13T11:10:15.262Z" }
wheels = [
    { url = "https://files.pythonhosted.org/packages/ae/5a/4f025bc751087833686892e17e7564828e409c43b632878afeae554870cd/click_log-0.4.0-py2.py3-none-any.whl", hash = "sha256:a43e394b528d52112af599f2fc9e4b7cf3c15f94e53581f74fa6867e68c91756", size = 4273, upload-time = "2022-03-13T11:10:17.594Z" },
]

[[package]]
name = "coacd"
version = "1.0.7"
source = { registry = "https://pypi.org/simple" }
dependencies = [
    { name = "numpy", version = "2.2.6", source = { registry = "https://pypi.org/simple" }, marker = "python_full_version < '3.11'" },
    { name = "numpy", version = "2.3.2", source = { registry = "https://pypi.org/simple" }, marker = "python_full_version >= '3.11'" },
]
wheels = [
    { url = "https://files.pythonhosted.org/packages/96/33/ee65aeed8d99ee8b3d52fa4f6ad165e3d84b95663da3e6fed390b56fb6d3/coacd-1.0.7-cp39-abi3-macosx_11_0_arm64.whl", hash = "sha256:67a6badf5903e0f64d689156b4f3a1c67a60e5c4402b0fbc085280844252a125", size = 3508165, upload-time = "2025-05-02T17:52:34.875Z" },
    { url = "https://files.pythonhosted.org/packages/1c/85/52517f5a18007950cd1a4d766df5cc80f8f78d2744d21659d2aa73d1300b/coacd-1.0.7-cp39-abi3-macosx_11_0_x86_64.whl", hash = "sha256:dd823f968ade4ead1f8ea579d6317c39eaa12e0f14031b3bcb6ea43a9d92c3b6", size = 3503447, upload-time = "2025-05-02T17:52:37.047Z" },
    { url = "https://files.pythonhosted.org/packages/ef/60/abb74859e0c11ea302ef9e5ba7a4d4538c932f55cc6fd14b879eca854617/coacd-1.0.7-cp39-abi3-manylinux_2_17_aarch64.manylinux2014_aarch64.whl", hash = "sha256:99fda62b598cea3bfd6233eab1bf9693668763694f8062dd4349409bc6591798", size = 2572570, upload-time = "2025-05-02T17:52:38.481Z" },
    { url = "https://files.pythonhosted.org/packages/f8/52/92b11b909686bef993819720c518cb38318a16acae038b70f64a3c35582a/coacd-1.0.7-cp39-abi3-manylinux_2_17_x86_64.manylinux2014_x86_64.whl", hash = "sha256:d1d330c03cdd3f5a571677d5cbb991a51d96bd0e157a34b0fb3623d7ed3b1886", size = 2638545, upload-time = "2025-05-02T17:52:40.126Z" },
    { url = "https://files.pythonhosted.org/packages/45/7b/286fc9520088889aaddc40aed6ffe2737fe79931ecba01002f4e7c632dd2/coacd-1.0.7-cp39-abi3-win_amd64.whl", hash = "sha256:8bfeb23aecc0265baea2d5c446ceaa1c117ba4fd112843944fb78f5bb9626a7b", size = 1460297, upload-time = "2025-05-02T17:52:41.924Z" },
]

[[package]]
name = "colorama"
version = "0.4.6"
source = { registry = "https://pypi.org/simple" }
sdist = { url = "https://files.pythonhosted.org/packages/d8/53/6f443c9a4a8358a93a6792e2acffb9d9d5cb0a5cfd8802644b7b1c9a02e4/colorama-0.4.6.tar.gz", hash = "sha256:08695f5cb7ed6e0531a20572697297273c47b8cae5a63ffc6d6ed5c201be6e44", size = 27697, upload-time = "2022-10-25T02:36:22.414Z" }
wheels = [
    { url = "https://files.pythonhosted.org/packages/d1/d6/3965ed04c63042e047cb6a3e6ed1a63a35087b6a609aa3a15ed8ac56c221/colorama-0.4.6-py2.py3-none-any.whl", hash = "sha256:4f1d9991f5acc0ca119f9d443620b77f9d6b33703e51011c16baf57afb285fc6", size = 25335, upload-time = "2022-10-25T02:36:20.889Z" },
]

[[package]]
name = "coverage"
version = "7.10.1"
source = { registry = "https://pypi.org/simple" }
sdist = { url = "https://files.pythonhosted.org/packages/87/0e/66dbd4c6a7f0758a8d18044c048779ba21fb94856e1edcf764bd5403e710/coverage-7.10.1.tar.gz", hash = "sha256:ae2b4856f29ddfe827106794f3589949a57da6f0d38ab01e24ec35107979ba57", size = 819938, upload-time = "2025-07-27T14:13:39.045Z" }
wheels = [
    { url = "https://files.pythonhosted.org/packages/ef/e7/0f4e35a15361337529df88151bddcac8e8f6d6fd01da94a4b7588901c2fe/coverage-7.10.1-cp310-cp310-macosx_10_9_x86_64.whl", hash = "sha256:1c86eb388bbd609d15560e7cc0eb936c102b6f43f31cf3e58b4fd9afe28e1372", size = 214627, upload-time = "2025-07-27T14:11:01.211Z" },
    { url = "https://files.pythonhosted.org/packages/e0/fd/17872e762c408362072c936dbf3ca28c67c609a1f5af434b1355edcb7e12/coverage-7.10.1-cp310-cp310-macosx_11_0_arm64.whl", hash = "sha256:6b4ba0f488c1bdb6bd9ba81da50715a372119785458831c73428a8566253b86b", size = 215015, upload-time = "2025-07-27T14:11:03.988Z" },
    { url = "https://files.pythonhosted.org/packages/54/50/c9d445ba38ee5f685f03876c0f8223469e2e46c5d3599594dca972b470c8/coverage-7.10.1-cp310-cp310-manylinux1_i686.manylinux_2_28_i686.manylinux_2_5_i686.whl", hash = "sha256:083442ecf97d434f0cb3b3e3676584443182653da08b42e965326ba12d6b5f2a", size = 241995, upload-time = "2025-07-27T14:11:05.983Z" },
    { url = "https://files.pythonhosted.org/packages/cc/83/4ae6e0f60376af33de543368394d21b9ac370dc86434039062ef171eebf8/coverage-7.10.1-cp310-cp310-manylinux1_x86_64.manylinux_2_28_x86_64.manylinux_2_5_x86_64.whl", hash = "sha256:c1a40c486041006b135759f59189385da7c66d239bad897c994e18fd1d0c128f", size = 243253, upload-time = "2025-07-27T14:11:07.424Z" },
    { url = "https://files.pythonhosted.org/packages/49/90/17a4d9ac7171be364ce8c0bb2b6da05e618ebfe1f11238ad4f26c99f5467/coverage-7.10.1-cp310-cp310-manylinux2014_aarch64.manylinux_2_17_aarch64.manylinux_2_28_aarch64.whl", hash = "sha256:3beb76e20b28046989300c4ea81bf690df84ee98ade4dc0bbbf774a28eb98440", size = 245110, upload-time = "2025-07-27T14:11:09.152Z" },
    { url = "https://files.pythonhosted.org/packages/e1/f7/edc3f485d536ed417f3af2b4969582bcb5fab456241721825fa09354161e/coverage-7.10.1-cp310-cp310-musllinux_1_2_aarch64.whl", hash = "sha256:bc265a7945e8d08da28999ad02b544963f813a00f3ed0a7a0ce4165fd77629f8", size = 243056, upload-time = "2025-07-27T14:11:10.586Z" },
    { url = "https://files.pythonhosted.org/packages/58/2c/c4c316a57718556b8d0cc8304437741c31b54a62934e7c8c551a7915c2f4/coverage-7.10.1-cp310-cp310-musllinux_1_2_i686.whl", hash = "sha256:47c91f32ba4ac46f1e224a7ebf3f98b4b24335bad16137737fe71a5961a0665c", size = 241731, upload-time = "2025-07-27T14:11:12.145Z" },
    { url = "https://files.pythonhosted.org/packages/f7/93/c78e144c6f086043d0d7d9237c5b880e71ac672ed2712c6f8cca5544481f/coverage-7.10.1-cp310-cp310-musllinux_1_2_x86_64.whl", hash = "sha256:1a108dd78ed185020f66f131c60078f3fae3f61646c28c8bb4edd3fa121fc7fc", size = 242023, upload-time = "2025-07-27T14:11:13.573Z" },
    { url = "https://files.pythonhosted.org/packages/8f/e1/34e8505ca81fc144a612e1cc79fadd4a78f42e96723875f4e9f1f470437e/coverage-7.10.1-cp310-cp310-win32.whl", hash = "sha256:7092cc82382e634075cc0255b0b69cb7cada7c1f249070ace6a95cb0f13548ef", size = 217130, upload-time = "2025-07-27T14:11:15.11Z" },
    { url = "https://files.pythonhosted.org/packages/75/2b/82adfce6edffc13d804aee414e64c0469044234af9296e75f6d13f92f6a2/coverage-7.10.1-cp310-cp310-win_amd64.whl", hash = "sha256:ac0c5bba938879c2fc0bc6c1b47311b5ad1212a9dcb8b40fe2c8110239b7faed", size = 218015, upload-time = "2025-07-27T14:11:16.836Z" },
    { url = "https://files.pythonhosted.org/packages/20/8e/ef088112bd1b26e2aa931ee186992b3e42c222c64f33e381432c8ee52aae/coverage-7.10.1-cp311-cp311-macosx_10_9_x86_64.whl", hash = "sha256:b45e2f9d5b0b5c1977cb4feb5f594be60eb121106f8900348e29331f553a726f", size = 214747, upload-time = "2025-07-27T14:11:18.217Z" },
    { url = "https://files.pythonhosted.org/packages/2d/76/a1e46f3c6e0897758eb43af88bb3c763cb005f4950769f7b553e22aa5f89/coverage-7.10.1-cp311-cp311-macosx_11_0_arm64.whl", hash = "sha256:3a7a4d74cb0f5e3334f9aa26af7016ddb94fb4bfa11b4a573d8e98ecba8c34f1", size = 215128, upload-time = "2025-07-27T14:11:19.706Z" },
    { url = "https://files.pythonhosted.org/packages/78/4d/903bafb371a8c887826ecc30d3977b65dfad0e1e66aa61b7e173de0828b0/coverage-7.10.1-cp311-cp311-manylinux1_i686.manylinux_2_28_i686.manylinux_2_5_i686.whl", hash = "sha256:d4b0aab55ad60ead26159ff12b538c85fbab731a5e3411c642b46c3525863437", size = 245140, upload-time = "2025-07-27T14:11:21.261Z" },
    { url = "https://files.pythonhosted.org/packages/55/f1/1f8f09536f38394a8698dd08a0e9608a512eacee1d3b771e2d06397f77bf/coverage-7.10.1-cp311-cp311-manylinux1_x86_64.manylinux_2_28_x86_64.manylinux_2_5_x86_64.whl", hash = "sha256:dcc93488c9ebd229be6ee1f0d9aad90da97b33ad7e2912f5495804d78a3cd6b7", size = 246977, upload-time = "2025-07-27T14:11:23.15Z" },
    { url = "https://files.pythonhosted.org/packages/57/cc/ed6bbc5a3bdb36ae1bca900bbbfdcb23b260ef2767a7b2dab38b92f61adf/coverage-7.10.1-cp311-cp311-manylinux2014_aarch64.manylinux_2_17_aarch64.manylinux_2_28_aarch64.whl", hash = "sha256:aa309df995d020f3438407081b51ff527171cca6772b33cf8f85344b8b4b8770", size = 249140, upload-time = "2025-07-27T14:11:24.743Z" },
    { url = "https://files.pythonhosted.org/packages/10/f5/e881ade2d8e291b60fa1d93d6d736107e940144d80d21a0d4999cff3642f/coverage-7.10.1-cp311-cp311-musllinux_1_2_aarch64.whl", hash = "sha256:cfb8b9d8855c8608f9747602a48ab525b1d320ecf0113994f6df23160af68262", size = 246869, upload-time = "2025-07-27T14:11:26.156Z" },
    { url = "https://files.pythonhosted.org/packages/53/b9/6a5665cb8996e3cd341d184bb11e2a8edf01d8dadcf44eb1e742186cf243/coverage-7.10.1-cp311-cp311-musllinux_1_2_i686.whl", hash = "sha256:320d86da829b012982b414c7cdda65f5d358d63f764e0e4e54b33097646f39a3", size = 244899, upload-time = "2025-07-27T14:11:27.622Z" },
    { url = "https://files.pythonhosted.org/packages/27/11/24156776709c4e25bf8a33d6bb2ece9a9067186ddac19990f6560a7f8130/coverage-7.10.1-cp311-cp311-musllinux_1_2_x86_64.whl", hash = "sha256:dc60ddd483c556590da1d9482a4518292eec36dd0e1e8496966759a1f282bcd0", size = 245507, upload-time = "2025-07-27T14:11:29.544Z" },
    { url = "https://files.pythonhosted.org/packages/43/db/a6f0340b7d6802a79928659c9a32bc778ea420e87a61b568d68ac36d45a8/coverage-7.10.1-cp311-cp311-win32.whl", hash = "sha256:4fcfe294f95b44e4754da5b58be750396f2b1caca8f9a0e78588e3ef85f8b8be", size = 217167, upload-time = "2025-07-27T14:11:31.349Z" },
    { url = "https://files.pythonhosted.org/packages/f5/6f/1990eb4fd05cea4cfabdf1d587a997ac5f9a8bee883443a1d519a2a848c9/coverage-7.10.1-cp311-cp311-win_amd64.whl", hash = "sha256:efa23166da3fe2915f8ab452dde40319ac84dc357f635737174a08dbd912980c", size = 218054, upload-time = "2025-07-27T14:11:33.202Z" },
    { url = "https://files.pythonhosted.org/packages/b4/4d/5e061d6020251b20e9b4303bb0b7900083a1a384ec4e5db326336c1c4abd/coverage-7.10.1-cp311-cp311-win_arm64.whl", hash = "sha256:d12b15a8c3759e2bb580ffa423ae54be4f184cf23beffcbd641f4fe6e1584293", size = 216483, upload-time = "2025-07-27T14:11:34.663Z" },
    { url = "https://files.pythonhosted.org/packages/a5/3f/b051feeb292400bd22d071fdf933b3ad389a8cef5c80c7866ed0c7414b9e/coverage-7.10.1-cp312-cp312-macosx_10_13_x86_64.whl", hash = "sha256:6b7dc7f0a75a7eaa4584e5843c873c561b12602439d2351ee28c7478186c4da4", size = 214934, upload-time = "2025-07-27T14:11:36.096Z" },
    { url = "https://files.pythonhosted.org/packages/f8/e4/a61b27d5c4c2d185bdfb0bfe9d15ab4ac4f0073032665544507429ae60eb/coverage-7.10.1-cp312-cp312-macosx_11_0_arm64.whl", hash = "sha256:607f82389f0ecafc565813aa201a5cade04f897603750028dd660fb01797265e", size = 215173, upload-time = "2025-07-27T14:11:38.005Z" },
    { url = "https://files.pythonhosted.org/packages/8a/01/40a6ee05b60d02d0bc53742ad4966e39dccd450aafb48c535a64390a3552/coverage-7.10.1-cp312-cp312-manylinux1_i686.manylinux_2_28_i686.manylinux_2_5_i686.whl", hash = "sha256:f7da31a1ba31f1c1d4d5044b7c5813878adae1f3af8f4052d679cc493c7328f4", size = 246190, upload-time = "2025-07-27T14:11:39.887Z" },
    { url = "https://files.pythonhosted.org/packages/11/ef/a28d64d702eb583c377255047281305dc5a5cfbfb0ee36e721f78255adb6/coverage-7.10.1-cp312-cp312-manylinux1_x86_64.manylinux_2_28_x86_64.manylinux_2_5_x86_64.whl", hash = "sha256:51fe93f3fe4f5d8483d51072fddc65e717a175490804e1942c975a68e04bf97a", size = 248618, upload-time = "2025-07-27T14:11:41.841Z" },
    { url = "https://files.pythonhosted.org/packages/6a/ad/73d018bb0c8317725370c79d69b5c6e0257df84a3b9b781bda27a438a3be/coverage-7.10.1-cp312-cp312-manylinux2014_aarch64.manylinux_2_17_aarch64.manylinux_2_28_aarch64.whl", hash = "sha256:3e59d00830da411a1feef6ac828b90bbf74c9b6a8e87b8ca37964925bba76dbe", size = 250081, upload-time = "2025-07-27T14:11:43.705Z" },
    { url = "https://files.pythonhosted.org/packages/2d/dd/496adfbbb4503ebca5d5b2de8bed5ec00c0a76558ffc5b834fd404166bc9/coverage-7.10.1-cp312-cp312-musllinux_1_2_aarch64.whl", hash = "sha256:924563481c27941229cb4e16eefacc35da28563e80791b3ddc5597b062a5c386", size = 247990, upload-time = "2025-07-27T14:11:45.244Z" },
    { url = "https://files.pythonhosted.org/packages/18/3c/a9331a7982facfac0d98a4a87b36ae666fe4257d0f00961a3a9ef73e015d/coverage-7.10.1-cp312-cp312-musllinux_1_2_i686.whl", hash = "sha256:ca79146ee421b259f8131f153102220b84d1a5e6fb9c8aed13b3badfd1796de6", size = 246191, upload-time = "2025-07-27T14:11:47.093Z" },
    { url = "https://files.pythonhosted.org/packages/62/0c/75345895013b83f7afe92ec595e15a9a525ede17491677ceebb2ba5c3d85/coverage-7.10.1-cp312-cp312-musllinux_1_2_x86_64.whl", hash = "sha256:2b225a06d227f23f386fdc0eab471506d9e644be699424814acc7d114595495f", size = 247400, upload-time = "2025-07-27T14:11:48.643Z" },
    { url = "https://files.pythonhosted.org/packages/e2/a9/98b268cfc5619ef9df1d5d34fee408ecb1542d9fd43d467e5c2f28668cd4/coverage-7.10.1-cp312-cp312-win32.whl", hash = "sha256:5ba9a8770effec5baaaab1567be916c87d8eea0c9ad11253722d86874d885eca", size = 217338, upload-time = "2025-07-27T14:11:50.258Z" },
    { url = "https://files.pythonhosted.org/packages/fe/31/22a5440e4d1451f253c5cd69fdcead65e92ef08cd4ec237b8756dc0b20a7/coverage-7.10.1-cp312-cp312-win_amd64.whl", hash = "sha256:9eb245a8d8dd0ad73b4062135a251ec55086fbc2c42e0eb9725a9b553fba18a3", size = 218125, upload-time = "2025-07-27T14:11:52.034Z" },
    { url = "https://files.pythonhosted.org/packages/d6/2b/40d9f0ce7ee839f08a43c5bfc9d05cec28aaa7c9785837247f96cbe490b9/coverage-7.10.1-cp312-cp312-win_arm64.whl", hash = "sha256:7718060dd4434cc719803a5e526838a5d66e4efa5dc46d2b25c21965a9c6fcc4", size = 216523, upload-time = "2025-07-27T14:11:53.965Z" },
    { url = "https://files.pythonhosted.org/packages/ef/72/135ff5fef09b1ffe78dbe6fcf1e16b2e564cd35faeacf3d63d60d887f12d/coverage-7.10.1-cp313-cp313-macosx_10_13_x86_64.whl", hash = "sha256:ebb08d0867c5a25dffa4823377292a0ffd7aaafb218b5d4e2e106378b1061e39", size = 214960, upload-time = "2025-07-27T14:11:55.959Z" },
    { url = "https://files.pythonhosted.org/packages/b1/aa/73a5d1a6fc08ca709a8177825616aa95ee6bf34d522517c2595484a3e6c9/coverage-7.10.1-cp313-cp313-macosx_11_0_arm64.whl", hash = "sha256:f32a95a83c2e17422f67af922a89422cd24c6fa94041f083dd0bb4f6057d0bc7", size = 215220, upload-time = "2025-07-27T14:11:57.899Z" },
    { url = "https://files.pythonhosted.org/packages/8d/40/3124fdd45ed3772a42fc73ca41c091699b38a2c3bd4f9cb564162378e8b6/coverage-7.10.1-cp313-cp313-manylinux1_i686.manylinux_2_28_i686.manylinux_2_5_i686.whl", hash = "sha256:c4c746d11c8aba4b9f58ca8bfc6fbfd0da4efe7960ae5540d1a1b13655ee8892", size = 245772, upload-time = "2025-07-27T14:12:00.422Z" },
    { url = "https://files.pythonhosted.org/packages/42/62/a77b254822efa8c12ad59e8039f2bc3df56dc162ebda55e1943e35ba31a5/coverage-7.10.1-cp313-cp313-manylinux1_x86_64.manylinux_2_28_x86_64.manylinux_2_5_x86_64.whl", hash = "sha256:7f39edd52c23e5c7ed94e0e4bf088928029edf86ef10b95413e5ea670c5e92d7", size = 248116, upload-time = "2025-07-27T14:12:03.099Z" },
    { url = "https://files.pythonhosted.org/packages/1d/01/8101f062f472a3a6205b458d18ef0444a63ae5d36a8a5ed5dd0f6167f4db/coverage-7.10.1-cp313-cp313-manylinux2014_aarch64.manylinux_2_17_aarch64.manylinux_2_28_aarch64.whl", hash = "sha256:ab6e19b684981d0cd968906e293d5628e89faacb27977c92f3600b201926b994", size = 249554, upload-time = "2025-07-27T14:12:04.668Z" },
    { url = "https://files.pythonhosted.org/packages/8f/7b/e51bc61573e71ff7275a4f167aecbd16cb010aefdf54bcd8b0a133391263/coverage-7.10.1-cp313-cp313-musllinux_1_2_aarch64.whl", hash = "sha256:5121d8cf0eacb16133501455d216bb5f99899ae2f52d394fe45d59229e6611d0", size = 247766, upload-time = "2025-07-27T14:12:06.234Z" },
    { url = "https://files.pythonhosted.org/packages/4b/71/1c96d66a51d4204a9d6d12df53c4071d87e110941a2a1fe94693192262f5/coverage-7.10.1-cp313-cp313-musllinux_1_2_i686.whl", hash = "sha256:df1c742ca6f46a6f6cbcaef9ac694dc2cb1260d30a6a2f5c68c5f5bcfee1cfd7", size = 245735, upload-time = "2025-07-27T14:12:08.305Z" },
    { url = "https://files.pythonhosted.org/packages/13/d5/efbc2ac4d35ae2f22ef6df2ca084c60e13bd9378be68655e3268c80349ab/coverage-7.10.1-cp313-cp313-musllinux_1_2_x86_64.whl", hash = "sha256:40f9a38676f9c073bf4b9194707aa1eb97dca0e22cc3766d83879d72500132c7", size = 247118, upload-time = "2025-07-27T14:12:09.903Z" },
    { url = "https://files.pythonhosted.org/packages/d1/22/073848352bec28ca65f2b6816b892fcf9a31abbef07b868487ad15dd55f1/coverage-7.10.1-cp313-cp313-win32.whl", hash = "sha256:2348631f049e884839553b9974f0821d39241c6ffb01a418efce434f7eba0fe7", size = 217381, upload-time = "2025-07-27T14:12:11.535Z" },
    { url = "https://files.pythonhosted.org/packages/b7/df/df6a0ff33b042f000089bd11b6bb034bab073e2ab64a56e78ed882cba55d/coverage-7.10.1-cp313-cp313-win_amd64.whl", hash = "sha256:4072b31361b0d6d23f750c524f694e1a417c1220a30d3ef02741eed28520c48e", size = 218152, upload-time = "2025-07-27T14:12:13.182Z" },
    { url = "https://files.pythonhosted.org/packages/30/e3/5085ca849a40ed6b47cdb8f65471c2f754e19390b5a12fa8abd25cbfaa8f/coverage-7.10.1-cp313-cp313-win_arm64.whl", hash = "sha256:3e31dfb8271937cab9425f19259b1b1d1f556790e98eb266009e7a61d337b6d4", size = 216559, upload-time = "2025-07-27T14:12:14.807Z" },
    { url = "https://files.pythonhosted.org/packages/cc/93/58714efbfdeb547909feaabe1d67b2bdd59f0597060271b9c548d5efb529/coverage-7.10.1-cp313-cp313t-macosx_10_13_x86_64.whl", hash = "sha256:1c4f679c6b573a5257af6012f167a45be4c749c9925fd44d5178fd641ad8bf72", size = 215677, upload-time = "2025-07-27T14:12:16.68Z" },
    { url = "https://files.pythonhosted.org/packages/c0/0c/18eaa5897e7e8cb3f8c45e563e23e8a85686b4585e29d53cacb6bc9cb340/coverage-7.10.1-cp313-cp313t-macosx_11_0_arm64.whl", hash = "sha256:871ebe8143da284bd77b84a9136200bd638be253618765d21a1fce71006d94af", size = 215899, upload-time = "2025-07-27T14:12:18.758Z" },
    { url = "https://files.pythonhosted.org/packages/84/c1/9d1affacc3c75b5a184c140377701bbf14fc94619367f07a269cd9e4fed6/coverage-7.10.1-cp313-cp313t-manylinux1_i686.manylinux_2_28_i686.manylinux_2_5_i686.whl", hash = "sha256:998c4751dabf7d29b30594af416e4bf5091f11f92a8d88eb1512c7ba136d1ed7", size = 257140, upload-time = "2025-07-27T14:12:20.357Z" },
    { url = "https://files.pythonhosted.org/packages/3d/0f/339bc6b8fa968c346df346068cca1f24bdea2ddfa93bb3dc2e7749730962/coverage-7.10.1-cp313-cp313t-manylinux1_x86_64.manylinux_2_28_x86_64.manylinux_2_5_x86_64.whl", hash = "sha256:780f750a25e7749d0af6b3631759c2c14f45de209f3faaa2398312d1c7a22759", size = 259005, upload-time = "2025-07-27T14:12:22.007Z" },
    { url = "https://files.pythonhosted.org/packages/c8/22/89390864b92ea7c909079939b71baba7e5b42a76bf327c1d615bd829ba57/coverage-7.10.1-cp313-cp313t-manylinux2014_aarch64.manylinux_2_17_aarch64.manylinux_2_28_aarch64.whl", hash = "sha256:590bdba9445df4763bdbebc928d8182f094c1f3947a8dc0fc82ef014dbdd8324", size = 261143, upload-time = "2025-07-27T14:12:23.746Z" },
    { url = "https://files.pythonhosted.org/packages/2c/56/3d04d89017c0c41c7a71bd69b29699d919b6bbf2649b8b2091240b97dd6a/coverage-7.10.1-cp313-cp313t-musllinux_1_2_aarch64.whl", hash = "sha256:9b2df80cb6a2af86d300e70acb82e9b79dab2c1e6971e44b78dbfc1a1e736b53", size = 258735, upload-time = "2025-07-27T14:12:25.73Z" },
    { url = "https://files.pythonhosted.org/packages/cb/40/312252c8afa5ca781063a09d931f4b9409dc91526cd0b5a2b84143ffafa2/coverage-7.10.1-cp313-cp313t-musllinux_1_2_i686.whl", hash = "sha256:d6a558c2725bfb6337bf57c1cd366c13798bfd3bfc9e3dd1f4a6f6fc95a4605f", size = 256871, upload-time = "2025-07-27T14:12:27.767Z" },
    { url = "https://files.pythonhosted.org/packages/1f/2b/564947d5dede068215aaddb9e05638aeac079685101462218229ddea9113/coverage-7.10.1-cp313-cp313t-musllinux_1_2_x86_64.whl", hash = "sha256:e6150d167f32f2a54690e572e0a4c90296fb000a18e9b26ab81a6489e24e78dd", size = 257692, upload-time = "2025-07-27T14:12:29.347Z" },
    { url = "https://files.pythonhosted.org/packages/93/1b/c8a867ade85cb26d802aea2209b9c2c80613b9c122baa8c8ecea6799648f/coverage-7.10.1-cp313-cp313t-win32.whl", hash = "sha256:d946a0c067aa88be4a593aad1236493313bafaa27e2a2080bfe88db827972f3c", size = 218059, upload-time = "2025-07-27T14:12:31.076Z" },
    { url = "https://files.pythonhosted.org/packages/a1/fe/cd4ab40570ae83a516bf5e754ea4388aeedd48e660e40c50b7713ed4f930/coverage-7.10.1-cp313-cp313t-win_amd64.whl", hash = "sha256:e37c72eaccdd5ed1130c67a92ad38f5b2af66eeff7b0abe29534225db2ef7b18", size = 219150, upload-time = "2025-07-27T14:12:32.746Z" },
    { url = "https://files.pythonhosted.org/packages/8d/16/6e5ed5854be6d70d0c39e9cb9dd2449f2c8c34455534c32c1a508c7dbdb5/coverage-7.10.1-cp313-cp313t-win_arm64.whl", hash = "sha256:89ec0ffc215c590c732918c95cd02b55c7d0f569d76b90bb1a5e78aa340618e4", size = 217014, upload-time = "2025-07-27T14:12:34.406Z" },
    { url = "https://files.pythonhosted.org/packages/54/8e/6d0bfe9c3d7121cf936c5f8b03e8c3da1484fb801703127dba20fb8bd3c7/coverage-7.10.1-cp314-cp314-macosx_10_13_x86_64.whl", hash = "sha256:166d89c57e877e93d8827dac32cedae6b0277ca684c6511497311249f35a280c", size = 214951, upload-time = "2025-07-27T14:12:36.069Z" },
    { url = "https://files.pythonhosted.org/packages/f2/29/e3e51a8c653cf2174c60532aafeb5065cea0911403fa144c9abe39790308/coverage-7.10.1-cp314-cp314-macosx_11_0_arm64.whl", hash = "sha256:bed4a2341b33cd1a7d9ffc47df4a78ee61d3416d43b4adc9e18b7d266650b83e", size = 215229, upload-time = "2025-07-27T14:12:37.759Z" },
    { url = "https://files.pythonhosted.org/packages/e0/59/3c972080b2fa18b6c4510201f6d4dc87159d450627d062cd9ad051134062/coverage-7.10.1-cp314-cp314-manylinux1_i686.manylinux_2_28_i686.manylinux_2_5_i686.whl", hash = "sha256:ddca1e4f5f4c67980533df01430184c19b5359900e080248bbf4ed6789584d8b", size = 245738, upload-time = "2025-07-27T14:12:39.453Z" },
    { url = "https://files.pythonhosted.org/packages/2e/04/fc0d99d3f809452654e958e1788454f6e27b34e43f8f8598191c8ad13537/coverage-7.10.1-cp314-cp314-manylinux1_x86_64.manylinux_2_28_x86_64.manylinux_2_5_x86_64.whl", hash = "sha256:37b69226001d8b7de7126cad7366b0778d36777e4d788c66991455ba817c5b41", size = 248045, upload-time = "2025-07-27T14:12:41.387Z" },
    { url = "https://files.pythonhosted.org/packages/5e/2e/afcbf599e77e0dfbf4c97197747250d13d397d27e185b93987d9eaac053d/coverage-7.10.1-cp314-cp314-manylinux2014_aarch64.manylinux_2_17_aarch64.manylinux_2_28_aarch64.whl", hash = "sha256:b2f22102197bcb1722691296f9e589f02b616f874e54a209284dd7b9294b0b7f", size = 249666, upload-time = "2025-07-27T14:12:43.056Z" },
    { url = "https://files.pythonhosted.org/packages/6e/ae/bc47f7f8ecb7a06cbae2bf86a6fa20f479dd902bc80f57cff7730438059d/coverage-7.10.1-cp314-cp314-musllinux_1_2_aarch64.whl", hash = "sha256:1e0c768b0f9ac5839dac5cf88992a4bb459e488ee8a1f8489af4cb33b1af00f1", size = 247692, upload-time = "2025-07-27T14:12:44.83Z" },
    { url = "https://files.pythonhosted.org/packages/b6/26/cbfa3092d31ccba8ba7647e4d25753263e818b4547eba446b113d7d1efdf/coverage-7.10.1-cp314-cp314-musllinux_1_2_i686.whl", hash = "sha256:991196702d5e0b120a8fef2664e1b9c333a81d36d5f6bcf6b225c0cf8b0451a2", size = 245536, upload-time = "2025-07-27T14:12:46.527Z" },
    { url = "https://files.pythonhosted.org/packages/56/77/9c68e92500e6a1c83d024a70eadcc9a173f21aadd73c4675fe64c9c43fdf/coverage-7.10.1-cp314-cp314-musllinux_1_2_x86_64.whl", hash = "sha256:ae8e59e5f4fd85d6ad34c2bb9d74037b5b11be072b8b7e9986beb11f957573d4", size = 246954, upload-time = "2025-07-27T14:12:49.279Z" },
    { url = "https://files.pythonhosted.org/packages/7f/a5/ba96671c5a669672aacd9877a5987c8551501b602827b4e84256da2a30a7/coverage-7.10.1-cp314-cp314-win32.whl", hash = "sha256:042125c89cf74a074984002e165d61fe0e31c7bd40ebb4bbebf07939b5924613", size = 217616, upload-time = "2025-07-27T14:12:51.214Z" },
    { url = "https://files.pythonhosted.org/packages/e7/3c/e1e1eb95fc1585f15a410208c4795db24a948e04d9bde818fe4eb893bc85/coverage-7.10.1-cp314-cp314-win_amd64.whl", hash = "sha256:a22c3bfe09f7a530e2c94c87ff7af867259c91bef87ed2089cd69b783af7b84e", size = 218412, upload-time = "2025-07-27T14:12:53.429Z" },
    { url = "https://files.pythonhosted.org/packages/b0/85/7e1e5be2cb966cba95566ba702b13a572ca744fbb3779df9888213762d67/coverage-7.10.1-cp314-cp314-win_arm64.whl", hash = "sha256:ee6be07af68d9c4fca4027c70cea0c31a0f1bc9cb464ff3c84a1f916bf82e652", size = 216776, upload-time = "2025-07-27T14:12:55.482Z" },
    { url = "https://files.pythonhosted.org/packages/62/0f/5bb8f29923141cca8560fe2217679caf4e0db643872c1945ac7d8748c2a7/coverage-7.10.1-cp314-cp314t-macosx_10_13_x86_64.whl", hash = "sha256:d24fb3c0c8ff0d517c5ca5de7cf3994a4cd559cde0315201511dbfa7ab528894", size = 215698, upload-time = "2025-07-27T14:12:57.225Z" },
    { url = "https://files.pythonhosted.org/packages/80/29/547038ffa4e8e4d9e82f7dfc6d152f75fcdc0af146913f0ba03875211f03/coverage-7.10.1-cp314-cp314t-macosx_11_0_arm64.whl", hash = "sha256:1217a54cfd79be20512a67ca81c7da3f2163f51bbfd188aab91054df012154f5", size = 215902, upload-time = "2025-07-27T14:12:59.071Z" },
    { url = "https://files.pythonhosted.org/packages/e1/8a/7aaa8fbfaed900147987a424e112af2e7790e1ac9cd92601e5bd4e1ba60a/coverage-7.10.1-cp314-cp314t-manylinux1_i686.manylinux_2_28_i686.manylinux_2_5_i686.whl", hash = "sha256:51f30da7a52c009667e02f125737229d7d8044ad84b79db454308033a7808ab2", size = 257230, upload-time = "2025-07-27T14:13:01.248Z" },
    { url = "https://files.pythonhosted.org/packages/e5/1d/c252b5ffac44294e23a0d79dd5acf51749b39795ccc898faeabf7bee903f/coverage-7.10.1-cp314-cp314t-manylinux1_x86_64.manylinux_2_28_x86_64.manylinux_2_5_x86_64.whl", hash = "sha256:ed3718c757c82d920f1c94089066225ca2ad7f00bb904cb72b1c39ebdd906ccb", size = 259194, upload-time = "2025-07-27T14:13:03.247Z" },
    { url = "https://files.pythonhosted.org/packages/16/ad/6c8d9f83d08f3bac2e7507534d0c48d1a4f52c18e6f94919d364edbdfa8f/coverage-7.10.1-cp314-cp314t-manylinux2014_aarch64.manylinux_2_17_aarch64.manylinux_2_28_aarch64.whl", hash = "sha256:cc452481e124a819ced0c25412ea2e144269ef2f2534b862d9f6a9dae4bda17b", size = 261316, upload-time = "2025-07-27T14:13:04.957Z" },
    { url = "https://files.pythonhosted.org/packages/d6/4e/f9bbf3a36c061e2e0e0f78369c006d66416561a33d2bee63345aee8ee65e/coverage-7.10.1-cp314-cp314t-musllinux_1_2_aarch64.whl", hash = "sha256:9d6f494c307e5cb9b1e052ec1a471060f1dea092c8116e642e7a23e79d9388ea", size = 258794, upload-time = "2025-07-27T14:13:06.715Z" },
    { url = "https://files.pythonhosted.org/packages/87/82/e600bbe78eb2cb0541751d03cef9314bcd0897e8eea156219c39b685f869/coverage-7.10.1-cp314-cp314t-musllinux_1_2_i686.whl", hash = "sha256:fc0e46d86905ddd16b85991f1f4919028092b4e511689bbdaff0876bd8aab3dd", size = 256869, upload-time = "2025-07-27T14:13:08.933Z" },
    { url = "https://files.pythonhosted.org/packages/ce/5d/2fc9a9236c5268f68ac011d97cd3a5ad16cc420535369bedbda659fdd9b7/coverage-7.10.1-cp314-cp314t-musllinux_1_2_x86_64.whl", hash = "sha256:80b9ccd82e30038b61fc9a692a8dc4801504689651b281ed9109f10cc9fe8b4d", size = 257765, upload-time = "2025-07-27T14:13:10.778Z" },
    { url = "https://files.pythonhosted.org/packages/8a/05/b4e00b2bd48a2dc8e1c7d2aea7455f40af2e36484ab2ef06deb85883e9fe/coverage-7.10.1-cp314-cp314t-win32.whl", hash = "sha256:e58991a2b213417285ec866d3cd32db17a6a88061a985dbb7e8e8f13af429c47", size = 218420, upload-time = "2025-07-27T14:13:12.882Z" },
    { url = "https://files.pythonhosted.org/packages/77/fb/d21d05f33ea27ece327422240e69654b5932b0b29e7fbc40fbab3cf199bf/coverage-7.10.1-cp314-cp314t-win_amd64.whl", hash = "sha256:e88dd71e4ecbc49d9d57d064117462c43f40a21a1383507811cf834a4a620651", size = 219536, upload-time = "2025-07-27T14:13:14.718Z" },
    { url = "https://files.pythonhosted.org/packages/a6/68/7fea94b141281ed8be3d1d5c4319a97f2befc3e487ce33657fc64db2c45e/coverage-7.10.1-cp314-cp314t-win_arm64.whl", hash = "sha256:1aadfb06a30c62c2eb82322171fe1f7c288c80ca4156d46af0ca039052814bab", size = 217190, upload-time = "2025-07-27T14:13:16.85Z" },
    { url = "https://files.pythonhosted.org/packages/0f/64/922899cff2c0fd3496be83fa8b81230f5a8d82a2ad30f98370b133c2c83b/coverage-7.10.1-py3-none-any.whl", hash = "sha256:fa2a258aa6bf188eb9a8948f7102a83da7c430a0dce918dbd8b60ef8fcb772d7", size = 206597, upload-time = "2025-07-27T14:13:37.221Z" },
]

[package.optional-dependencies]
toml = [
    { name = "tomli", marker = "python_full_version <= '3.11'" },
]

[[package]]
name = "distlib"
version = "0.4.0"
source = { registry = "https://pypi.org/simple" }
sdist = { url = "https://files.pythonhosted.org/packages/96/8e/709914eb2b5749865801041647dc7f4e6d00b549cfe88b65ca192995f07c/distlib-0.4.0.tar.gz", hash = "sha256:feec40075be03a04501a973d81f633735b4b69f98b05450592310c0f401a4e0d", size = 614605, upload-time = "2025-07-17T16:52:00.465Z" }
wheels = [
    { url = "https://files.pythonhosted.org/packages/33/6b/e0547afaf41bf2c42e52430072fa5658766e3d65bd4b03a563d1b6336f57/distlib-0.4.0-py2.py3-none-any.whl", hash = "sha256:9659f7d87e46584a30b5780e43ac7a2143098441670ff0a49d5f9034c54a6c16", size = 469047, upload-time = "2025-07-17T16:51:58.613Z" },
]

[[package]]
name = "docutils"
version = "0.21.2"
source = { registry = "https://pypi.org/simple" }
sdist = { url = "https://files.pythonhosted.org/packages/ae/ed/aefcc8cd0ba62a0560c3c18c33925362d46c6075480bfa4df87b28e169a9/docutils-0.21.2.tar.gz", hash = "sha256:3a6b18732edf182daa3cd12775bbb338cf5691468f91eeeb109deff6ebfa986f", size = 2204444, upload-time = "2024-04-23T18:57:18.24Z" }
wheels = [
    { url = "https://files.pythonhosted.org/packages/8f/d7/9322c609343d929e75e7e5e6255e614fcc67572cfd083959cdef3b7aad79/docutils-0.21.2-py3-none-any.whl", hash = "sha256:dafca5b9e384f0e419294eb4d2ff9fa826435bf15f15b7bd45723e8ad76811b2", size = 587408, upload-time = "2024-04-23T18:57:14.835Z" },
]

[[package]]
name = "etils"
version = "1.13.0"
source = { registry = "https://pypi.org/simple" }
sdist = { url = "https://files.pythonhosted.org/packages/9b/a0/522bbff0f3cdd37968f90dd7f26c7aa801ed87f5ba335f156de7f2b88a48/etils-1.13.0.tar.gz", hash = "sha256:a5b60c71f95bcd2d43d4e9fb3dc3879120c1f60472bb5ce19f7a860b1d44f607", size = 106368, upload-time = "2025-07-15T10:29:10.563Z" }
wheels = [
    { url = "https://files.pythonhosted.org/packages/e7/98/87b5946356095738cb90a6df7b35ff69ac5750f6e783d5fbcc5cb3b6cbd7/etils-1.13.0-py3-none-any.whl", hash = "sha256:d9cd4f40fbe77ad6613b7348a18132cc511237b6c076dbb89105c0b520a4c6bb", size = 170603, upload-time = "2025-07-15T10:29:09.076Z" },
]

[package.optional-dependencies]
epath = [
    { name = "fsspec" },
    { name = "importlib-resources" },
    { name = "typing-extensions" },
    { name = "zipp" },
]

[[package]]
name = "fast-simplification"
version = "0.1.11"
source = { registry = "https://pypi.org/simple" }
dependencies = [
    { name = "numpy", version = "2.2.6", source = { registry = "https://pypi.org/simple" }, marker = "python_full_version < '3.11'" },
    { name = "numpy", version = "2.3.2", source = { registry = "https://pypi.org/simple" }, marker = "python_full_version >= '3.11'" },
]
sdist = { url = "https://files.pythonhosted.org/packages/78/98/1e10c12ac539826e81902952175961f2717f188b1e2276949e687a88c91c/fast_simplification-0.1.11.tar.gz", hash = "sha256:deba1bd719b372e375ed38cbfcc47d98e9e3e41405c470d10efdae3a2b676d3d", size = 26334, upload-time = "2025-05-07T15:53:15.825Z" }
wheels = [
    { url = "https://files.pythonhosted.org/packages/ca/88/6860b0ec19d551ca4daf39706b8848a5e5a71d76b6c54ab9748b86b7139c/fast_simplification-0.1.11-cp310-cp310-macosx_10_9_x86_64.whl", hash = "sha256:f1f8fe71c819e956e726ec0dc967c324793d970a16729c863cc2d95a762a2550", size = 263144, upload-time = "2025-05-07T15:52:35.962Z" },
    { url = "https://files.pythonhosted.org/packages/15/84/f5d5c82ef5d3ce347cf400b96b86a64adc948c309c8bf126b304996e11c3/fast_simplification-0.1.11-cp310-cp310-macosx_11_0_arm64.whl", hash = "sha256:094f4c87632cb73916e13ef9c8b84e4e290eb03f14b5317e7ec0fd19a4e7ae3d", size = 241390, upload-time = "2025-05-07T15:52:37.855Z" },
    { url = "https://files.pythonhosted.org/packages/a6/ac/c27ed09fa2a55a7d729c2b2e41c49b73f0732ebf26943e671396ed274524/fast_simplification-0.1.11-cp310-cp310-manylinux_2_17_x86_64.manylinux2014_x86_64.whl", hash = "sha256:71c316e0a6cdbc524abb8322b351e37c0ac317855e55ea8c8b0e1d8f1e31080f", size = 1693701, upload-time = "2025-05-07T15:52:40.15Z" },
    { url = "https://files.pythonhosted.org/packages/1b/f8/1aa54340ca622200af0ef144b344c4ff41164bc9031be87bb5b2e45193de/fast_simplification-0.1.11-cp310-cp310-win_amd64.whl", hash = "sha256:2eef3888dc0f210540d6a2761b82b3670556250a953bd137b4bffecd0063bcc7", size = 212328, upload-time = "2025-05-07T15:52:42.055Z" },
    { url = "https://files.pythonhosted.org/packages/c8/84/79d7656eb7d10249accdc66790acfbb2b84462d68067d4bae375370f1c03/fast_simplification-0.1.11-cp311-cp311-macosx_10_9_x86_64.whl", hash = "sha256:db1fd0784c7e65ff106025099ac6ca8f3ad81ca809f0fd50493faef76e6a0bdf", size = 263616, upload-time = "2025-05-07T15:52:44.141Z" },
    { url = "https://files.pythonhosted.org/packages/77/98/ecafccfd96aa75c03e1167907b8443f264895224bd205e521085e72e2a42/fast_simplification-0.1.11-cp311-cp311-macosx_11_0_arm64.whl", hash = "sha256:3d012ca880437478e85b7a7a8c675abfc3946e4c6fde6831f4a98a21332300de", size = 241774, upload-time = "2025-05-07T15:52:45.84Z" },
    { url = "https://files.pythonhosted.org/packages/48/19/acb1982d354f68a27a2c54f3e34b3adae673171459de21f23216439a8480/fast_simplification-0.1.11-cp311-cp311-manylinux_2_17_x86_64.manylinux2014_x86_64.whl", hash = "sha256:dbfe102f7d8afb542475f8a421dfb3ff2c75584ba7c1c394569afe3af9b7576a", size = 1776877, upload-time = "2025-05-07T15:52:47.992Z" },
    { url = "https://files.pythonhosted.org/packages/3a/ed/f12f72674fc3be7624d464e6cfe6f9591abc007bedecf48ac46f414a7e64/fast_simplification-0.1.11-cp311-cp311-win_amd64.whl", hash = "sha256:bad29ded2b35eb29f57bb221978580f762f79efdee4d9267fd55f4ff1b70f553", size = 212434, upload-time = "2025-05-07T15:52:49.562Z" },
    { url = "https://files.pythonhosted.org/packages/81/c4/05149dca633233ff41a4d20f9f749bed181f977eaaceec6d1dd34b37fe72/fast_simplification-0.1.11-cp312-cp312-macosx_10_13_x86_64.whl", hash = "sha256:a832025d5abfbbb4172ddc62a9e0b4d0837bed8cf103f1ac09491c23282a9a69", size = 263930, upload-time = "2025-05-07T15:52:51.309Z" },
    { url = "https://files.pythonhosted.org/packages/75/d9/08d74c6739fa9524dcf8772aedb001c5766935675696395b8150e359faef/fast_simplification-0.1.11-cp312-cp312-macosx_11_0_arm64.whl", hash = "sha256:6f292071b10499142c0aa54abea933b1792b0b932b581e78e07d4cff0e074add", size = 241405, upload-time = "2025-05-07T15:52:53.447Z" },
    { url = "https://files.pythonhosted.org/packages/30/7a/2d0c964cffa51dd1c11d9d08cad73609507a9b61ab371a7789d5c7f06594/fast_simplification-0.1.11-cp312-cp312-manylinux_2_17_x86_64.manylinux2014_x86_64.whl", hash = "sha256:d0514713f9a24b082272291fc2e2855b50fb0fe1df1b6953beb66d984e5780c4", size = 1752689, upload-time = "2025-05-07T15:52:55.267Z" },
    { url = "https://files.pythonhosted.org/packages/09/16/fc25f236329a7e5223da4c00bb818f3df0e4c7dc1a033bad4bc73684bf79/fast_simplification-0.1.11-cp312-cp312-win_amd64.whl", hash = "sha256:90a9927028d1f7e5cc5ea742568a301412bb1f8d16ffd9728fe0e00760817f41", size = 211916, upload-time = "2025-05-07T15:52:57.632Z" },
    { url = "https://files.pythonhosted.org/packages/2d/12/2c50e9098c39a9669dc85871e40202851064cb83d59e7562177f7db6acf0/fast_simplification-0.1.11-cp313-cp313-macosx_10_13_x86_64.whl", hash = "sha256:297e18dbfb8e616352a5902b570ede78c484d044d2f5841c80f92685a60afac1", size = 259927, upload-time = "2025-05-07T15:53:00.328Z" },
    { url = "https://files.pythonhosted.org/packages/77/d7/92a87c62f9e602dd84208bd410edffe5f91ca274d9cf43646afed85351d4/fast_simplification-0.1.11-cp313-cp313-macosx_11_0_arm64.whl", hash = "sha256:c495ab5cb01c5018ae62f43f4c13ea9edf5e084ec82e200b7e96e726e8db4bd4", size = 237427, upload-time = "2025-05-07T15:53:02.348Z" },
    { url = "https://files.pythonhosted.org/packages/5b/9b/f0a351b8be35b52c422cb018c739753c80385370834c3493c6fe21f2f8eb/fast_simplification-0.1.11-cp313-cp313-manylinux_2_17_x86_64.manylinux2014_x86_64.whl", hash = "sha256:3988e4c938141aff490469fe4db2a776e707da8874de2a4b84af305c44c7b561", size = 1744579, upload-time = "2025-05-07T15:53:04.311Z" },
    { url = "https://files.pythonhosted.org/packages/b2/0a/9be8256c6ca7530b035c3750de92d431c037eaa1458ff31da63740f7c0e9/fast_simplification-0.1.11-cp313-cp313-win_amd64.whl", hash = "sha256:a53e12e6a1a9b0c58058baa3edc71c5d5114ad86b9ec3a4517d1090673bb60a2", size = 211377, upload-time = "2025-05-07T15:53:06.641Z" },
]

[[package]]
name = "filelock"
version = "3.18.0"
source = { registry = "https://pypi.org/simple" }
sdist = { url = "https://files.pythonhosted.org/packages/0a/10/c23352565a6544bdc5353e0b15fc1c563352101f30e24bf500207a54df9a/filelock-3.18.0.tar.gz", hash = "sha256:adbc88eabb99d2fec8c9c1b229b171f18afa655400173ddc653d5d01501fb9f2", size = 18075, upload-time = "2025-03-14T07:11:40.47Z" }
wheels = [
    { url = "https://files.pythonhosted.org/packages/4d/36/2a115987e2d8c300a974597416d9de88f2444426de9571f4b59b2cca3acc/filelock-3.18.0-py3-none-any.whl", hash = "sha256:c401f4f8377c4464e6db25fff06205fd89bdd83b65eb0488ed1b160f780e21de", size = 16215, upload-time = "2025-03-14T07:11:39.145Z" },
]

[[package]]
name = "fsspec"
version = "2025.7.0"
source = { registry = "https://pypi.org/simple" }
sdist = { url = "https://files.pythonhosted.org/packages/8b/02/0835e6ab9cfc03916fe3f78c0956cfcdb6ff2669ffa6651065d5ebf7fc98/fsspec-2025.7.0.tar.gz", hash = "sha256:786120687ffa54b8283d942929540d8bc5ccfa820deb555a2b5d0ed2b737bf58", size = 304432, upload-time = "2025-07-15T16:05:21.19Z" }
wheels = [
    { url = "https://files.pythonhosted.org/packages/2f/e0/014d5d9d7a4564cf1c40b5039bc882db69fd881111e03ab3657ac0b218e2/fsspec-2025.7.0-py3-none-any.whl", hash = "sha256:8b012e39f63c7d5f10474de957f3ab793b47b45ae7d39f2fb735f8bbe25c0e21", size = 199597, upload-time = "2025-07-15T16:05:19.529Z" },
]

[[package]]
name = "gitdb"
version = "4.0.12"
source = { registry = "https://pypi.org/simple" }
dependencies = [
    { name = "smmap" },
]
sdist = { url = "https://files.pythonhosted.org/packages/72/94/63b0fc47eb32792c7ba1fe1b694daec9a63620db1e313033d18140c2320a/gitdb-4.0.12.tar.gz", hash = "sha256:5ef71f855d191a3326fcfbc0d5da835f26b13fbcba60c32c21091c349ffdb571", size = 394684, upload-time = "2025-01-02T07:20:46.413Z" }
wheels = [
    { url = "https://files.pythonhosted.org/packages/a0/61/5c78b91c3143ed5c14207f463aecfc8f9dbb5092fb2869baf37c273b2705/gitdb-4.0.12-py3-none-any.whl", hash = "sha256:67073e15955400952c6565cc3e707c554a4eea2e428946f7a4c162fab9bd9bcf", size = 62794, upload-time = "2025-01-02T07:20:43.624Z" },
]

[[package]]
name = "gitpython"
version = "3.1.45"
source = { registry = "https://pypi.org/simple" }
dependencies = [
    { name = "gitdb" },
]
sdist = { url = "https://files.pythonhosted.org/packages/9a/c8/dd58967d119baab745caec2f9d853297cec1989ec1d63f677d3880632b88/gitpython-3.1.45.tar.gz", hash = "sha256:85b0ee964ceddf211c41b9f27a49086010a190fd8132a24e21f362a4b36a791c", size = 215076, upload-time = "2025-07-24T03:45:54.871Z" }
wheels = [
    { url = "https://files.pythonhosted.org/packages/01/61/d4b89fec821f72385526e1b9d9a3a0385dda4a72b206d28049e2c7cd39b8/gitpython-3.1.45-py3-none-any.whl", hash = "sha256:8908cb2e02fb3b93b7eb0f2827125cb699869470432cc885f019b8fd0fccff77", size = 208168, upload-time = "2025-07-24T03:45:52.517Z" },
]

[[package]]
name = "glfw"
version = "2.9.0"
source = { registry = "https://pypi.org/simple" }
sdist = { url = "https://files.pythonhosted.org/packages/38/97/a2d667c98b8474f6b8294042488c1bd488681fb3cb4c3b9cdac1a9114287/glfw-2.9.0.tar.gz", hash = "sha256:077111a150ff09bc302c5e4ae265a5eb6aeaff0c8b01f727f7fb34e3764bb8e2", size = 31453, upload-time = "2025-04-15T15:39:54.142Z" }
wheels = [
    { url = "https://files.pythonhosted.org/packages/21/71/13dd8a8d547809543d21de9438a3a76a8728fc7966d01ad9fb54599aebf5/glfw-2.9.0-py2.py27.py3.py30.py31.py32.py33.py34.py35.py36.py37.py38.p39.p310.p311.p312.p313-none-macosx_10_6_intel.whl", hash = "sha256:183da99152f63469e9263146db2eb1b6cc4ee0c4082b280743e57bd1b0a3bd70", size = 105297, upload-time = "2025-04-15T15:39:39.677Z" },
    { url = "https://files.pythonhosted.org/packages/f8/a2/45e6dceec1e0a0ffa8dd3c0ecf1e11d74639a55186243129160c6434d456/glfw-2.9.0-py2.py27.py3.py30.py31.py32.py33.py34.py35.py36.py37.py38.p39.p310.p311.p312.p313-none-macosx_11_0_arm64.whl", hash = "sha256:aef5b555673b9555216e4cd7bc0bdbbb9983f66c620a85ba7310cfcfda5cd38c", size = 102146, upload-time = "2025-04-15T15:39:42.354Z" },
    { url = "https://files.pythonhosted.org/packages/d2/72/b6261ed918e3747c6070fe80636c63a3c8f1c42ce122670315eeeada156f/glfw-2.9.0-py2.py27.py3.py30.py31.py32.py33.py34.py35.py36.py37.py38.p39.p310.p311.p312.p313-none-manylinux2014_aarch64.whl", hash = "sha256:fcc430cb21984afba74945b7df38a5e1a02b36c0b4a2a2bab42b4a26d7cc51d6", size = 230002, upload-time = "2025-04-15T15:39:43.933Z" },
    { url = "https://files.pythonhosted.org/packages/45/d6/7f95786332e8b798569b8e60db2ee081874cec2a62572b8ec55c309d85b7/glfw-2.9.0-py2.py27.py3.py30.py31.py32.py33.py34.py35.py36.py37.py38.p39.p310.p311.p312.p313-none-manylinux2014_x86_64.whl", hash = "sha256:7f85b58546880466ac445fc564c5c831ca93c8a99795ab8eaf0a2d521af293d7", size = 241949, upload-time = "2025-04-15T15:39:45.28Z" },
    { url = "https://files.pythonhosted.org/packages/a1/e6/093ab7874a74bba351e754f6e7748c031bd7276702135da6cbcd00e1f3e2/glfw-2.9.0-py2.py27.py3.py30.py31.py32.py33.py34.py35.py36.py37.py38.p39.p310.p311.p312.p313-none-manylinux_2_28_aarch64.whl", hash = "sha256:2123716c8086b80b797e849a534fc6f21aebca300519e57c80618a65ca8135dc", size = 231016, upload-time = "2025-04-15T15:39:46.669Z" },
    { url = "https://files.pythonhosted.org/packages/7f/ba/de3630757c7d7fc2086aaf3994926d6b869d31586e4d0c14f1666af31b93/glfw-2.9.0-py2.py27.py3.py30.py31.py32.py33.py34.py35.py36.py37.py38.p39.p310.p311.p312.p313-none-manylinux_2_28_x86_64.whl", hash = "sha256:4e11271e49eb9bc53431ade022e284d5a59abeace81fe3b178db1bf3ccc0c449", size = 243489, upload-time = "2025-04-15T15:39:48.321Z" },
    { url = "https://files.pythonhosted.org/packages/32/36/c3bada8503681806231d1705ea1802bac8febf69e4186b9f0f0b9e2e4f7e/glfw-2.9.0-py2.py27.py3.py30.py31.py32.py33.py34.py35.py36.py37.py38.p39.p310.p311.p312.p313-none-win32.whl", hash = "sha256:8e4fbff88e4e953bb969b6813195d5de4641f886530cc8083897e56b00bf2c8e", size = 552655, upload-time = "2025-04-15T15:39:50.029Z" },
    { url = "https://files.pythonhosted.org/packages/cb/70/7f2f052ca20c3b69892818f2ee1fea53b037ea9145ff75b944ed1dc4ff82/glfw-2.9.0-py2.py27.py3.py30.py31.py32.py33.py34.py35.py36.py37.py38.p39.p310.p311.p312.p313-none-win_amd64.whl", hash = "sha256:9aa3ae51601601c53838315bd2a03efb1e6bebecd072b2f64ddbd0b2556d511a", size = 559441, upload-time = "2025-04-15T15:39:52.531Z" },
]

[[package]]
name = "idna"
version = "3.10"
source = { registry = "https://pypi.org/simple" }
sdist = { url = "https://files.pythonhosted.org/packages/f1/70/7703c29685631f5a7590aa73f1f1d3fa9a380e654b86af429e0934a32f7d/idna-3.10.tar.gz", hash = "sha256:12f65c9b470abda6dc35cf8e63cc574b1c52b11df2c86030af0ac09b01b13ea9", size = 190490, upload-time = "2024-09-15T18:07:39.745Z" }
wheels = [
    { url = "https://files.pythonhosted.org/packages/76/c6/c88e154df9c4e1a2a66ccf0005a88dfb2650c1dffb6f5ce603dfbd452ce3/idna-3.10-py3-none-any.whl", hash = "sha256:946d195a0d259cbba61165e88e65941f16e9b36ea6ddb97f00452bae8b1287d3", size = 70442, upload-time = "2024-09-15T18:07:37.964Z" },
]

[[package]]
name = "imagesize"
version = "1.4.1"
source = { registry = "https://pypi.org/simple" }
sdist = { url = "https://files.pythonhosted.org/packages/a7/84/62473fb57d61e31fef6e36d64a179c8781605429fd927b5dd608c997be31/imagesize-1.4.1.tar.gz", hash = "sha256:69150444affb9cb0d5cc5a92b3676f0b2fb7cd9ae39e947a5e11a36b4497cd4a", size = 1280026, upload-time = "2022-07-01T12:21:05.687Z" }
wheels = [
    { url = "https://files.pythonhosted.org/packages/ff/62/85c4c919272577931d407be5ba5d71c20f0b616d31a0befe0ae45bb79abd/imagesize-1.4.1-py2.py3-none-any.whl", hash = "sha256:0d8d18d08f840c19d0ee7ca1fd82490fdc3729b7ac93f49870406ddde8ef8d8b", size = 8769, upload-time = "2022-07-01T12:21:02.467Z" },
]

[[package]]
name = "imgui-bundle"
version = "1.92.0"
source = { registry = "https://pypi.org/simple" }
dependencies = [
    { name = "glfw" },
    { name = "munch" },
    { name = "numpy", version = "2.2.6", source = { registry = "https://pypi.org/simple" }, marker = "python_full_version < '3.11'" },
    { name = "numpy", version = "2.3.2", source = { registry = "https://pypi.org/simple" }, marker = "python_full_version >= '3.11'" },
    { name = "pillow" },
    { name = "pydantic" },
    { name = "pyopengl" },
]
sdist = { url = "https://files.pythonhosted.org/packages/91/51/ef88b7414ee492c0a3dbd02ce897e121d469d8c1954b11046bea26df28dd/imgui_bundle-1.92.0.tar.gz", hash = "sha256:299c56247eda2ad1f685885f9b8d00133c2a8b3792792974816a20fa1e6d2a3e", size = 38962680, upload-time = "2025-06-28T21:20:08.193Z" }
wheels = [
    { url = "https://files.pythonhosted.org/packages/e2/e8/9b4ab7d04cb2ea41f9917ff692d5ae896395dc865d67bb52753c65e22073/imgui_bundle-1.92.0-cp311-cp311-macosx_14_0_arm64.whl", hash = "sha256:cd54a6aef95b08fdbcae21eb0d4b42bf4979f10801db7f3118c30a76e3b1fe47", size = 12874115, upload-time = "2025-06-28T21:23:26.311Z" },
    { url = "https://files.pythonhosted.org/packages/8a/69/8e7166ab2eb19a189e09094a1d32fa1253a1e18a3bc77db90b57a8048d54/imgui_bundle-1.92.0-cp311-cp311-macosx_14_0_x86_64.whl", hash = "sha256:e4abce8e8ad8e8fd232c2b1b80f1e814d3458bbf2a1ab6f312083ca11373198e", size = 13768522, upload-time = "2025-06-28T21:19:38.995Z" },
    { url = "https://files.pythonhosted.org/packages/1c/40/1d7bcb0201435ed4206e591b50e37ba473973e0709d8cd5cd4355084008f/imgui_bundle-1.92.0-cp311-cp311-manylinux_2_17_x86_64.manylinux2014_x86_64.whl", hash = "sha256:9e219e27ba6a4ad2e0dd10c4dbc455b8a47c02a573eba16b006febe82ec33eb1", size = 22018849, upload-time = "2025-06-28T21:19:41.215Z" },
    { url = "https://files.pythonhosted.org/packages/71/a8/7cccdeb1003688b07183cb6251316d8eb0e992dbe45fa9198c0f6bf5a98b/imgui_bundle-1.92.0-cp311-cp311-musllinux_1_2_x86_64.whl", hash = "sha256:6484fba8ee22c1997dfaf6bf54f419f76ac169fa1fa29aa759e128082e25844f", size = 24296191, upload-time = "2025-06-28T21:19:43.295Z" },
    { url = "https://files.pythonhosted.org/packages/30/ef/5cc896dc1b4c731960a7f594530cd12c37e6184719bab4d6aac9ae68c987/imgui_bundle-1.92.0-cp311-cp311-win_amd64.whl", hash = "sha256:a4a59793efbee5864fc53928294691d4ea69df6637882b83eda1d4508d03ff04", size = 34826045, upload-time = "2025-06-28T21:19:45.87Z" },
    { url = "https://files.pythonhosted.org/packages/6c/40/ebf2bc6d25cae3eb0a34abc7ab85a2a8df10619c26a255fd426b03a03fa9/imgui_bundle-1.92.0-cp312-cp312-macosx_14_0_arm64.whl", hash = "sha256:f844ee63dc1707d338417bfcb48768d1a278c32f44572b69f2baa0aeb601e9ca", size = 12880951, upload-time = "2025-06-28T21:23:28.464Z" },
    { url = "https://files.pythonhosted.org/packages/3d/52/8e190331ce4f191ef0992129aafd9b8d9bb501db67bb67dcad19f5812ea8/imgui_bundle-1.92.0-cp312-cp312-macosx_14_0_x86_64.whl", hash = "sha256:cd4c0f23778736bfe4a2792724cbcb30d25609353a5e3ff2e19ace9769a288cf", size = 13789040, upload-time = "2025-06-28T21:19:48.472Z" },
    { url = "https://files.pythonhosted.org/packages/61/94/4090c52236beadd6ebb23cae9b505f47a5eb736de5180b7885be2ff227d8/imgui_bundle-1.92.0-cp312-cp312-manylinux_2_17_x86_64.manylinux2014_x86_64.whl", hash = "sha256:1b62657982397af6d3f439f913e07fae88a1ae19a8bbb3bd359c83beb10eed97", size = 22023447, upload-time = "2025-06-28T21:19:50.696Z" },
    { url = "https://files.pythonhosted.org/packages/1c/2f/6433e8f4738923ead877d4c2cb68ef9a11d8c8de448a06c5dcf90cb68231/imgui_bundle-1.92.0-cp312-cp312-musllinux_1_2_x86_64.whl", hash = "sha256:330eba4b279dfcec63f6d961777306c85ea7af0c0f900404f1d198654a443bfe", size = 24298595, upload-time = "2025-06-28T21:19:53.333Z" },
    { url = "https://files.pythonhosted.org/packages/ef/38/89b6495024f71552188f41efae5c04fae1b21b019e3d05e1c6953989d8af/imgui_bundle-1.92.0-cp312-cp312-win_amd64.whl", hash = "sha256:11a7b7cab9318c7971cadb00b4a275d1896a2aa9c8bcfc3803f7e8a0e19b4fa1", size = 34814016, upload-time = "2025-06-28T21:19:55.848Z" },
    { url = "https://files.pythonhosted.org/packages/b3/18/5a5081b2c3c51c1132b7cfd0182d808926ef3b4e83163c050391a54d66bb/imgui_bundle-1.92.0-cp313-cp313-macosx_14_0_arm64.whl", hash = "sha256:c929737073dbbeba0b993d25c8060653079422ebf2a6a2f38854745bc028a9ab", size = 12880904, upload-time = "2025-06-28T21:23:30.868Z" },
    { url = "https://files.pythonhosted.org/packages/5c/6c/197a85878e4713228fbdefac610133af40ae9e4a883a6cad6085b5342d13/imgui_bundle-1.92.0-cp313-cp313-macosx_14_0_x86_64.whl", hash = "sha256:fd3e61f23621cc87d20d2a5fee101cd9799ccb2fe98466fa77c8a6d2ca5701ef", size = 13788864, upload-time = "2025-06-28T21:19:58.493Z" },
    { url = "https://files.pythonhosted.org/packages/da/ad/af4d639adb3d107acdd7b4a4b871d10e8bc1814c7f47b07d2fe779c687d2/imgui_bundle-1.92.0-cp313-cp313-manylinux_2_17_x86_64.manylinux2014_x86_64.whl", hash = "sha256:59e1a2e86367f2658874acefa466f50f52316d15d0ec87419a7258de87f7df7d", size = 22023542, upload-time = "2025-06-28T21:20:00.823Z" },
    { url = "https://files.pythonhosted.org/packages/30/69/1435ede6c37de20b405b46b737a01c2adf5f232be3881e6501a90ad18d4a/imgui_bundle-1.92.0-cp313-cp313-musllinux_1_2_x86_64.whl", hash = "sha256:7faeb5fe0f07255a944b4125a9ce6cb2a3ba1bb73d27272433b18b6c1c962766", size = 24298317, upload-time = "2025-06-28T21:20:03.182Z" },
    { url = "https://files.pythonhosted.org/packages/4c/f1/e4f9424c19c9155459c8fd7dce2facd3fe5a0eb77129bc357e3c04597bb3/imgui_bundle-1.92.0-cp313-cp313-win_amd64.whl", hash = "sha256:23d36b680bdd26f582149736fd98236d526f4c638b92c2c5d466428dfc668261", size = 34813673, upload-time = "2025-06-28T21:20:05.532Z" },
]

[[package]]
name = "importlib-metadata"
version = "8.7.0"
source = { registry = "https://pypi.org/simple" }
dependencies = [
    { name = "zipp" },
]
sdist = { url = "https://files.pythonhosted.org/packages/76/66/650a33bd90f786193e4de4b3ad86ea60b53c89b669a5c7be931fac31cdb0/importlib_metadata-8.7.0.tar.gz", hash = "sha256:d13b81ad223b890aa16c5471f2ac3056cf76c5f10f82d6f9292f0b415f389000", size = 56641, upload-time = "2025-04-27T15:29:01.736Z" }
wheels = [
    { url = "https://files.pythonhosted.org/packages/20/b0/36bd937216ec521246249be3bf9855081de4c5e06a0c9b4219dbeda50373/importlib_metadata-8.7.0-py3-none-any.whl", hash = "sha256:e5dd1551894c77868a30651cef00984d50e1002d06942a7101d34870c5f02afd", size = 27656, upload-time = "2025-04-27T15:29:00.214Z" },
]

[[package]]
name = "importlib-resources"
version = "6.5.2"
source = { registry = "https://pypi.org/simple" }
sdist = { url = "https://files.pythonhosted.org/packages/cf/8c/f834fbf984f691b4f7ff60f50b514cc3de5cc08abfc3295564dd89c5e2e7/importlib_resources-6.5.2.tar.gz", hash = "sha256:185f87adef5bcc288449d98fb4fba07cea78bc036455dd44c5fc4a2fe78fed2c", size = 44693, upload-time = "2025-01-03T18:51:56.698Z" }
wheels = [
    { url = "https://files.pythonhosted.org/packages/a4/ed/1f1afb2e9e7f38a545d628f864d562a5ae64fe6f7a10e28ffb9b185b4e89/importlib_resources-6.5.2-py3-none-any.whl", hash = "sha256:789cfdc3ed28c78b67a06acb8126751ced69a3d5f79c095a98298cd8a760ccec", size = 37461, upload-time = "2025-01-03T18:51:54.306Z" },
]

[[package]]
name = "jinja2"
version = "3.1.6"
source = { registry = "https://pypi.org/simple" }
dependencies = [
    { name = "markupsafe" },
]
sdist = { url = "https://files.pythonhosted.org/packages/df/bf/f7da0350254c0ed7c72f3e33cef02e048281fec7ecec5f032d4aac52226b/jinja2-3.1.6.tar.gz", hash = "sha256:0137fb05990d35f1275a587e9aee6d56da821fc83491a0fb838183be43f66d6d", size = 245115, upload-time = "2025-03-05T20:05:02.478Z" }
wheels = [
    { url = "https://files.pythonhosted.org/packages/62/a1/3d680cbfd5f4b8f15abc1d571870c5fc3e594bb582bc3b64ea099db13e56/jinja2-3.1.6-py3-none-any.whl", hash = "sha256:85ece4451f492d0c13c5dd7c13a64681a86afae63a5f347908daf103ce6d2f67", size = 134899, upload-time = "2025-03-05T20:05:00.369Z" },
]

[[package]]
name = "json5"
version = "0.12.0"
source = { registry = "https://pypi.org/simple" }
sdist = { url = "https://files.pythonhosted.org/packages/12/be/c6c745ec4c4539b25a278b70e29793f10382947df0d9efba2fa09120895d/json5-0.12.0.tar.gz", hash = "sha256:0b4b6ff56801a1c7dc817b0241bca4ce474a0e6a163bfef3fc594d3fd263ff3a", size = 51907, upload-time = "2025-04-03T16:33:13.201Z" }
wheels = [
    { url = "https://files.pythonhosted.org/packages/41/9f/3500910d5a98549e3098807493851eeef2b89cdd3032227558a104dfe926/json5-0.12.0-py3-none-any.whl", hash = "sha256:6d37aa6c08b0609f16e1ec5ff94697e2cbbfbad5ac112afa05794da9ab7810db", size = 36079, upload-time = "2025-04-03T16:33:11.927Z" },
]

[[package]]
name = "markdown-it-py"
version = "3.0.0"
source = { registry = "https://pypi.org/simple" }
dependencies = [
    { name = "mdurl" },
]
sdist = { url = "https://files.pythonhosted.org/packages/38/71/3b932df36c1a044d397a1f92d1cf91ee0a503d91e470cbd670aa66b07ed0/markdown-it-py-3.0.0.tar.gz", hash = "sha256:e3f60a94fa066dc52ec76661e37c851cb232d92f9886b15cb560aaada2df8feb", size = 74596, upload-time = "2023-06-03T06:41:14.443Z" }
wheels = [
    { url = "https://files.pythonhosted.org/packages/42/d7/1ec15b46af6af88f19b8e5ffea08fa375d433c998b8a7639e76935c14f1f/markdown_it_py-3.0.0-py3-none-any.whl", hash = "sha256:355216845c60bd96232cd8d8c40e8f9765cc86f46880e43a8fd22dc1a1a8cab1", size = 87528, upload-time = "2023-06-03T06:41:11.019Z" },
]

[[package]]
name = "markupsafe"
version = "3.0.2"
source = { registry = "https://pypi.org/simple" }
sdist = { url = "https://files.pythonhosted.org/packages/b2/97/5d42485e71dfc078108a86d6de8fa46db44a1a9295e89c5d6d4a06e23a62/markupsafe-3.0.2.tar.gz", hash = "sha256:ee55d3edf80167e48ea11a923c7386f4669df67d7994554387f84e7d8b0a2bf0", size = 20537, upload-time = "2024-10-18T15:21:54.129Z" }
wheels = [
    { url = "https://files.pythonhosted.org/packages/04/90/d08277ce111dd22f77149fd1a5d4653eeb3b3eaacbdfcbae5afb2600eebd/MarkupSafe-3.0.2-cp310-cp310-macosx_10_9_universal2.whl", hash = "sha256:7e94c425039cde14257288fd61dcfb01963e658efbc0ff54f5306b06054700f8", size = 14357, upload-time = "2024-10-18T15:20:51.44Z" },
    { url = "https://files.pythonhosted.org/packages/04/e1/6e2194baeae0bca1fae6629dc0cbbb968d4d941469cbab11a3872edff374/MarkupSafe-3.0.2-cp310-cp310-macosx_11_0_arm64.whl", hash = "sha256:9e2d922824181480953426608b81967de705c3cef4d1af983af849d7bd619158", size = 12393, upload-time = "2024-10-18T15:20:52.426Z" },
    { url = "https://files.pythonhosted.org/packages/1d/69/35fa85a8ece0a437493dc61ce0bb6d459dcba482c34197e3efc829aa357f/MarkupSafe-3.0.2-cp310-cp310-manylinux_2_17_aarch64.manylinux2014_aarch64.whl", hash = "sha256:38a9ef736c01fccdd6600705b09dc574584b89bea478200c5fbf112a6b0d5579", size = 21732, upload-time = "2024-10-18T15:20:53.578Z" },
    { url = "https://files.pythonhosted.org/packages/22/35/137da042dfb4720b638d2937c38a9c2df83fe32d20e8c8f3185dbfef05f7/MarkupSafe-3.0.2-cp310-cp310-manylinux_2_17_x86_64.manylinux2014_x86_64.whl", hash = "sha256:bbcb445fa71794da8f178f0f6d66789a28d7319071af7a496d4d507ed566270d", size = 20866, upload-time = "2024-10-18T15:20:55.06Z" },
    { url = "https://files.pythonhosted.org/packages/29/28/6d029a903727a1b62edb51863232152fd335d602def598dade38996887f0/MarkupSafe-3.0.2-cp310-cp310-manylinux_2_5_i686.manylinux1_i686.manylinux_2_17_i686.manylinux2014_i686.whl", hash = "sha256:57cb5a3cf367aeb1d316576250f65edec5bb3be939e9247ae594b4bcbc317dfb", size = 20964, upload-time = "2024-10-18T15:20:55.906Z" },
    { url = "https://files.pythonhosted.org/packages/cc/cd/07438f95f83e8bc028279909d9c9bd39e24149b0d60053a97b2bc4f8aa51/MarkupSafe-3.0.2-cp310-cp310-musllinux_1_2_aarch64.whl", hash = "sha256:3809ede931876f5b2ec92eef964286840ed3540dadf803dd570c3b7e13141a3b", size = 21977, upload-time = "2024-10-18T15:20:57.189Z" },
    { url = "https://files.pythonhosted.org/packages/29/01/84b57395b4cc062f9c4c55ce0df7d3108ca32397299d9df00fedd9117d3d/MarkupSafe-3.0.2-cp310-cp310-musllinux_1_2_i686.whl", hash = "sha256:e07c3764494e3776c602c1e78e298937c3315ccc9043ead7e685b7f2b8d47b3c", size = 21366, upload-time = "2024-10-18T15:20:58.235Z" },
    { url = "https://files.pythonhosted.org/packages/bd/6e/61ebf08d8940553afff20d1fb1ba7294b6f8d279df9fd0c0db911b4bbcfd/MarkupSafe-3.0.2-cp310-cp310-musllinux_1_2_x86_64.whl", hash = "sha256:b424c77b206d63d500bcb69fa55ed8d0e6a3774056bdc4839fc9298a7edca171", size = 21091, upload-time = "2024-10-18T15:20:59.235Z" },
    { url = "https://files.pythonhosted.org/packages/11/23/ffbf53694e8c94ebd1e7e491de185124277964344733c45481f32ede2499/MarkupSafe-3.0.2-cp310-cp310-win32.whl", hash = "sha256:fcabf5ff6eea076f859677f5f0b6b5c1a51e70a376b0579e0eadef8db48c6b50", size = 15065, upload-time = "2024-10-18T15:21:00.307Z" },
    { url = "https://files.pythonhosted.org/packages/44/06/e7175d06dd6e9172d4a69a72592cb3f7a996a9c396eee29082826449bbc3/MarkupSafe-3.0.2-cp310-cp310-win_amd64.whl", hash = "sha256:6af100e168aa82a50e186c82875a5893c5597a0c1ccdb0d8b40240b1f28b969a", size = 15514, upload-time = "2024-10-18T15:21:01.122Z" },
    { url = "https://files.pythonhosted.org/packages/6b/28/bbf83e3f76936960b850435576dd5e67034e200469571be53f69174a2dfd/MarkupSafe-3.0.2-cp311-cp311-macosx_10_9_universal2.whl", hash = "sha256:9025b4018f3a1314059769c7bf15441064b2207cb3f065e6ea1e7359cb46db9d", size = 14353, upload-time = "2024-10-18T15:21:02.187Z" },
    { url = "https://files.pythonhosted.org/packages/6c/30/316d194b093cde57d448a4c3209f22e3046c5bb2fb0820b118292b334be7/MarkupSafe-3.0.2-cp311-cp311-macosx_11_0_arm64.whl", hash = "sha256:93335ca3812df2f366e80509ae119189886b0f3c2b81325d39efdb84a1e2ae93", size = 12392, upload-time = "2024-10-18T15:21:02.941Z" },
    { url = "https://files.pythonhosted.org/packages/f2/96/9cdafba8445d3a53cae530aaf83c38ec64c4d5427d975c974084af5bc5d2/MarkupSafe-3.0.2-cp311-cp311-manylinux_2_17_aarch64.manylinux2014_aarch64.whl", hash = "sha256:2cb8438c3cbb25e220c2ab33bb226559e7afb3baec11c4f218ffa7308603c832", size = 23984, upload-time = "2024-10-18T15:21:03.953Z" },
    { url = "https://files.pythonhosted.org/packages/f1/a4/aefb044a2cd8d7334c8a47d3fb2c9f328ac48cb349468cc31c20b539305f/MarkupSafe-3.0.2-cp311-cp311-manylinux_2_17_x86_64.manylinux2014_x86_64.whl", hash = "sha256:a123e330ef0853c6e822384873bef7507557d8e4a082961e1defa947aa59ba84", size = 23120, upload-time = "2024-10-18T15:21:06.495Z" },
    { url = "https://files.pythonhosted.org/packages/8d/21/5e4851379f88f3fad1de30361db501300d4f07bcad047d3cb0449fc51f8c/MarkupSafe-3.0.2-cp311-cp311-manylinux_2_5_i686.manylinux1_i686.manylinux_2_17_i686.manylinux2014_i686.whl", hash = "sha256:1e084f686b92e5b83186b07e8a17fc09e38fff551f3602b249881fec658d3eca", size = 23032, upload-time = "2024-10-18T15:21:07.295Z" },
    { url = "https://files.pythonhosted.org/packages/00/7b/e92c64e079b2d0d7ddf69899c98842f3f9a60a1ae72657c89ce2655c999d/MarkupSafe-3.0.2-cp311-cp311-musllinux_1_2_aarch64.whl", hash = "sha256:d8213e09c917a951de9d09ecee036d5c7d36cb6cb7dbaece4c71a60d79fb9798", size = 24057, upload-time = "2024-10-18T15:21:08.073Z" },
    { url = "https://files.pythonhosted.org/packages/f9/ac/46f960ca323037caa0a10662ef97d0a4728e890334fc156b9f9e52bcc4ca/MarkupSafe-3.0.2-cp311-cp311-musllinux_1_2_i686.whl", hash = "sha256:5b02fb34468b6aaa40dfc198d813a641e3a63b98c2b05a16b9f80b7ec314185e", size = 23359, upload-time = "2024-10-18T15:21:09.318Z" },
    { url = "https://files.pythonhosted.org/packages/69/84/83439e16197337b8b14b6a5b9c2105fff81d42c2a7c5b58ac7b62ee2c3b1/MarkupSafe-3.0.2-cp311-cp311-musllinux_1_2_x86_64.whl", hash = "sha256:0bff5e0ae4ef2e1ae4fdf2dfd5b76c75e5c2fa4132d05fc1b0dabcd20c7e28c4", size = 23306, upload-time = "2024-10-18T15:21:10.185Z" },
    { url = "https://files.pythonhosted.org/packages/9a/34/a15aa69f01e2181ed8d2b685c0d2f6655d5cca2c4db0ddea775e631918cd/MarkupSafe-3.0.2-cp311-cp311-win32.whl", hash = "sha256:6c89876f41da747c8d3677a2b540fb32ef5715f97b66eeb0c6b66f5e3ef6f59d", size = 15094, upload-time = "2024-10-18T15:21:11.005Z" },
    { url = "https://files.pythonhosted.org/packages/da/b8/3a3bd761922d416f3dc5d00bfbed11f66b1ab89a0c2b6e887240a30b0f6b/MarkupSafe-3.0.2-cp311-cp311-win_amd64.whl", hash = "sha256:70a87b411535ccad5ef2f1df5136506a10775d267e197e4cf531ced10537bd6b", size = 15521, upload-time = "2024-10-18T15:21:12.911Z" },
    { url = "https://files.pythonhosted.org/packages/22/09/d1f21434c97fc42f09d290cbb6350d44eb12f09cc62c9476effdb33a18aa/MarkupSafe-3.0.2-cp312-cp312-macosx_10_13_universal2.whl", hash = "sha256:9778bd8ab0a994ebf6f84c2b949e65736d5575320a17ae8984a77fab08db94cf", size = 14274, upload-time = "2024-10-18T15:21:13.777Z" },
    { url = "https://files.pythonhosted.org/packages/6b/b0/18f76bba336fa5aecf79d45dcd6c806c280ec44538b3c13671d49099fdd0/MarkupSafe-3.0.2-cp312-cp312-macosx_11_0_arm64.whl", hash = "sha256:846ade7b71e3536c4e56b386c2a47adf5741d2d8b94ec9dc3e92e5e1ee1e2225", size = 12348, upload-time = "2024-10-18T15:21:14.822Z" },
    { url = "https://files.pythonhosted.org/packages/e0/25/dd5c0f6ac1311e9b40f4af06c78efde0f3b5cbf02502f8ef9501294c425b/MarkupSafe-3.0.2-cp312-cp312-manylinux_2_17_aarch64.manylinux2014_aarch64.whl", hash = "sha256:1c99d261bd2d5f6b59325c92c73df481e05e57f19837bdca8413b9eac4bd8028", size = 24149, upload-time = "2024-10-18T15:21:15.642Z" },
    { url = "https://files.pythonhosted.org/packages/f3/f0/89e7aadfb3749d0f52234a0c8c7867877876e0a20b60e2188e9850794c17/MarkupSafe-3.0.2-cp312-cp312-manylinux_2_17_x86_64.manylinux2014_x86_64.whl", hash = "sha256:e17c96c14e19278594aa4841ec148115f9c7615a47382ecb6b82bd8fea3ab0c8", size = 23118, upload-time = "2024-10-18T15:21:17.133Z" },
    { url = "https://files.pythonhosted.org/packages/d5/da/f2eeb64c723f5e3777bc081da884b414671982008c47dcc1873d81f625b6/MarkupSafe-3.0.2-cp312-cp312-manylinux_2_5_i686.manylinux1_i686.manylinux_2_17_i686.manylinux2014_i686.whl", hash = "sha256:88416bd1e65dcea10bc7569faacb2c20ce071dd1f87539ca2ab364bf6231393c", size = 22993, upload-time = "2024-10-18T15:21:18.064Z" },
    { url = "https://files.pythonhosted.org/packages/da/0e/1f32af846df486dce7c227fe0f2398dc7e2e51d4a370508281f3c1c5cddc/MarkupSafe-3.0.2-cp312-cp312-musllinux_1_2_aarch64.whl", hash = "sha256:2181e67807fc2fa785d0592dc2d6206c019b9502410671cc905d132a92866557", size = 24178, upload-time = "2024-10-18T15:21:18.859Z" },
    { url = "https://files.pythonhosted.org/packages/c4/f6/bb3ca0532de8086cbff5f06d137064c8410d10779c4c127e0e47d17c0b71/MarkupSafe-3.0.2-cp312-cp312-musllinux_1_2_i686.whl", hash = "sha256:52305740fe773d09cffb16f8ed0427942901f00adedac82ec8b67752f58a1b22", size = 23319, upload-time = "2024-10-18T15:21:19.671Z" },
    { url = "https://files.pythonhosted.org/packages/a2/82/8be4c96ffee03c5b4a034e60a31294daf481e12c7c43ab8e34a1453ee48b/MarkupSafe-3.0.2-cp312-cp312-musllinux_1_2_x86_64.whl", hash = "sha256:ad10d3ded218f1039f11a75f8091880239651b52e9bb592ca27de44eed242a48", size = 23352, upload-time = "2024-10-18T15:21:20.971Z" },
    { url = "https://files.pythonhosted.org/packages/51/ae/97827349d3fcffee7e184bdf7f41cd6b88d9919c80f0263ba7acd1bbcb18/MarkupSafe-3.0.2-cp312-cp312-win32.whl", hash = "sha256:0f4ca02bea9a23221c0182836703cbf8930c5e9454bacce27e767509fa286a30", size = 15097, upload-time = "2024-10-18T15:21:22.646Z" },
    { url = "https://files.pythonhosted.org/packages/c1/80/a61f99dc3a936413c3ee4e1eecac96c0da5ed07ad56fd975f1a9da5bc630/MarkupSafe-3.0.2-cp312-cp312-win_amd64.whl", hash = "sha256:8e06879fc22a25ca47312fbe7c8264eb0b662f6db27cb2d3bbbc74b1df4b9b87", size = 15601, upload-time = "2024-10-18T15:21:23.499Z" },
    { url = "https://files.pythonhosted.org/packages/83/0e/67eb10a7ecc77a0c2bbe2b0235765b98d164d81600746914bebada795e97/MarkupSafe-3.0.2-cp313-cp313-macosx_10_13_universal2.whl", hash = "sha256:ba9527cdd4c926ed0760bc301f6728ef34d841f405abf9d4f959c478421e4efd", size = 14274, upload-time = "2024-10-18T15:21:24.577Z" },
    { url = "https://files.pythonhosted.org/packages/2b/6d/9409f3684d3335375d04e5f05744dfe7e9f120062c9857df4ab490a1031a/MarkupSafe-3.0.2-cp313-cp313-macosx_11_0_arm64.whl", hash = "sha256:f8b3d067f2e40fe93e1ccdd6b2e1d16c43140e76f02fb1319a05cf2b79d99430", size = 12352, upload-time = "2024-10-18T15:21:25.382Z" },
    { url = "https://files.pythonhosted.org/packages/d2/f5/6eadfcd3885ea85fe2a7c128315cc1bb7241e1987443d78c8fe712d03091/MarkupSafe-3.0.2-cp313-cp313-manylinux_2_17_aarch64.manylinux2014_aarch64.whl", hash = "sha256:569511d3b58c8791ab4c2e1285575265991e6d8f8700c7be0e88f86cb0672094", size = 24122, upload-time = "2024-10-18T15:21:26.199Z" },
    { url = "https://files.pythonhosted.org/packages/0c/91/96cf928db8236f1bfab6ce15ad070dfdd02ed88261c2afafd4b43575e9e9/MarkupSafe-3.0.2-cp313-cp313-manylinux_2_17_x86_64.manylinux2014_x86_64.whl", hash = "sha256:15ab75ef81add55874e7ab7055e9c397312385bd9ced94920f2802310c930396", size = 23085, upload-time = "2024-10-18T15:21:27.029Z" },
    { url = "https://files.pythonhosted.org/packages/c2/cf/c9d56af24d56ea04daae7ac0940232d31d5a8354f2b457c6d856b2057d69/MarkupSafe-3.0.2-cp313-cp313-manylinux_2_5_i686.manylinux1_i686.manylinux_2_17_i686.manylinux2014_i686.whl", hash = "sha256:f3818cb119498c0678015754eba762e0d61e5b52d34c8b13d770f0719f7b1d79", size = 22978, upload-time = "2024-10-18T15:21:27.846Z" },
    { url = "https://files.pythonhosted.org/packages/2a/9f/8619835cd6a711d6272d62abb78c033bda638fdc54c4e7f4272cf1c0962b/MarkupSafe-3.0.2-cp313-cp313-musllinux_1_2_aarch64.whl", hash = "sha256:cdb82a876c47801bb54a690c5ae105a46b392ac6099881cdfb9f6e95e4014c6a", size = 24208, upload-time = "2024-10-18T15:21:28.744Z" },
    { url = "https://files.pythonhosted.org/packages/f9/bf/176950a1792b2cd2102b8ffeb5133e1ed984547b75db47c25a67d3359f77/MarkupSafe-3.0.2-cp313-cp313-musllinux_1_2_i686.whl", hash = "sha256:cabc348d87e913db6ab4aa100f01b08f481097838bdddf7c7a84b7575b7309ca", size = 23357, upload-time = "2024-10-18T15:21:29.545Z" },
    { url = "https://files.pythonhosted.org/packages/ce/4f/9a02c1d335caabe5c4efb90e1b6e8ee944aa245c1aaaab8e8a618987d816/MarkupSafe-3.0.2-cp313-cp313-musllinux_1_2_x86_64.whl", hash = "sha256:444dcda765c8a838eaae23112db52f1efaf750daddb2d9ca300bcae1039adc5c", size = 23344, upload-time = "2024-10-18T15:21:30.366Z" },
    { url = "https://files.pythonhosted.org/packages/ee/55/c271b57db36f748f0e04a759ace9f8f759ccf22b4960c270c78a394f58be/MarkupSafe-3.0.2-cp313-cp313-win32.whl", hash = "sha256:bcf3e58998965654fdaff38e58584d8937aa3096ab5354d493c77d1fdd66d7a1", size = 15101, upload-time = "2024-10-18T15:21:31.207Z" },
    { url = "https://files.pythonhosted.org/packages/29/88/07df22d2dd4df40aba9f3e402e6dc1b8ee86297dddbad4872bd5e7b0094f/MarkupSafe-3.0.2-cp313-cp313-win_amd64.whl", hash = "sha256:e6a2a455bd412959b57a172ce6328d2dd1f01cb2135efda2e4576e8a23fa3b0f", size = 15603, upload-time = "2024-10-18T15:21:32.032Z" },
    { url = "https://files.pythonhosted.org/packages/62/6a/8b89d24db2d32d433dffcd6a8779159da109842434f1dd2f6e71f32f738c/MarkupSafe-3.0.2-cp313-cp313t-macosx_10_13_universal2.whl", hash = "sha256:b5a6b3ada725cea8a5e634536b1b01c30bcdcd7f9c6fff4151548d5bf6b3a36c", size = 14510, upload-time = "2024-10-18T15:21:33.625Z" },
    { url = "https://files.pythonhosted.org/packages/7a/06/a10f955f70a2e5a9bf78d11a161029d278eeacbd35ef806c3fd17b13060d/MarkupSafe-3.0.2-cp313-cp313t-macosx_11_0_arm64.whl", hash = "sha256:a904af0a6162c73e3edcb969eeeb53a63ceeb5d8cf642fade7d39e7963a22ddb", size = 12486, upload-time = "2024-10-18T15:21:34.611Z" },
    { url = "https://files.pythonhosted.org/packages/34/cf/65d4a571869a1a9078198ca28f39fba5fbb910f952f9dbc5220afff9f5e6/MarkupSafe-3.0.2-cp313-cp313t-manylinux_2_17_aarch64.manylinux2014_aarch64.whl", hash = "sha256:4aa4e5faecf353ed117801a068ebab7b7e09ffb6e1d5e412dc852e0da018126c", size = 25480, upload-time = "2024-10-18T15:21:35.398Z" },
    { url = "https://files.pythonhosted.org/packages/0c/e3/90e9651924c430b885468b56b3d597cabf6d72be4b24a0acd1fa0e12af67/MarkupSafe-3.0.2-cp313-cp313t-manylinux_2_17_x86_64.manylinux2014_x86_64.whl", hash = "sha256:c0ef13eaeee5b615fb07c9a7dadb38eac06a0608b41570d8ade51c56539e509d", size = 23914, upload-time = "2024-10-18T15:21:36.231Z" },
    { url = "https://files.pythonhosted.org/packages/66/8c/6c7cf61f95d63bb866db39085150df1f2a5bd3335298f14a66b48e92659c/MarkupSafe-3.0.2-cp313-cp313t-manylinux_2_5_i686.manylinux1_i686.manylinux_2_17_i686.manylinux2014_i686.whl", hash = "sha256:d16a81a06776313e817c951135cf7340a3e91e8c1ff2fac444cfd75fffa04afe", size = 23796, upload-time = "2024-10-18T15:21:37.073Z" },
    { url = "https://files.pythonhosted.org/packages/bb/35/cbe9238ec3f47ac9a7c8b3df7a808e7cb50fe149dc7039f5f454b3fba218/MarkupSafe-3.0.2-cp313-cp313t-musllinux_1_2_aarch64.whl", hash = "sha256:6381026f158fdb7c72a168278597a5e3a5222e83ea18f543112b2662a9b699c5", size = 25473, upload-time = "2024-10-18T15:21:37.932Z" },
    { url = "https://files.pythonhosted.org/packages/e6/32/7621a4382488aa283cc05e8984a9c219abad3bca087be9ec77e89939ded9/MarkupSafe-3.0.2-cp313-cp313t-musllinux_1_2_i686.whl", hash = "sha256:3d79d162e7be8f996986c064d1c7c817f6df3a77fe3d6859f6f9e7be4b8c213a", size = 24114, upload-time = "2024-10-18T15:21:39.799Z" },
    { url = "https://files.pythonhosted.org/packages/0d/80/0985960e4b89922cb5a0bac0ed39c5b96cbc1a536a99f30e8c220a996ed9/MarkupSafe-3.0.2-cp313-cp313t-musllinux_1_2_x86_64.whl", hash = "sha256:131a3c7689c85f5ad20f9f6fb1b866f402c445b220c19fe4308c0b147ccd2ad9", size = 24098, upload-time = "2024-10-18T15:21:40.813Z" },
    { url = "https://files.pythonhosted.org/packages/82/78/fedb03c7d5380df2427038ec8d973587e90561b2d90cd472ce9254cf348b/MarkupSafe-3.0.2-cp313-cp313t-win32.whl", hash = "sha256:ba8062ed2cf21c07a9e295d5b8a2a5ce678b913b45fdf68c32d95d6c1291e0b6", size = 15208, upload-time = "2024-10-18T15:21:41.814Z" },
    { url = "https://files.pythonhosted.org/packages/4f/65/6079a46068dfceaeabb5dcad6d674f5f5c61a6fa5673746f42a9f4c233b3/MarkupSafe-3.0.2-cp313-cp313t-win_amd64.whl", hash = "sha256:e444a31f8db13eb18ada366ab3cf45fd4b31e4db1236a4448f68778c1d1a5a2f", size = 15739, upload-time = "2024-10-18T15:21:42.784Z" },
]

[[package]]
name = "mdit-py-plugins"
version = "0.4.2"
source = { registry = "https://pypi.org/simple" }
dependencies = [
    { name = "markdown-it-py" },
]
sdist = { url = "https://files.pythonhosted.org/packages/19/03/a2ecab526543b152300717cf232bb4bb8605b6edb946c845016fa9c9c9fd/mdit_py_plugins-0.4.2.tar.gz", hash = "sha256:5f2cd1fdb606ddf152d37ec30e46101a60512bc0e5fa1a7002c36647b09e26b5", size = 43542, upload-time = "2024-09-09T20:27:49.564Z" }
wheels = [
    { url = "https://files.pythonhosted.org/packages/a7/f7/7782a043553ee469c1ff49cfa1cdace2d6bf99a1f333cf38676b3ddf30da/mdit_py_plugins-0.4.2-py3-none-any.whl", hash = "sha256:0c673c3f889399a33b95e88d2f0d111b4447bdfea7f237dab2d488f459835636", size = 55316, upload-time = "2024-09-09T20:27:48.397Z" },
]

[[package]]
name = "mdurl"
version = "0.1.2"
source = { registry = "https://pypi.org/simple" }
sdist = { url = "https://files.pythonhosted.org/packages/d6/54/cfe61301667036ec958cb99bd3efefba235e65cdeb9c84d24a8293ba1d90/mdurl-0.1.2.tar.gz", hash = "sha256:bb413d29f5eea38f31dd4754dd7377d4465116fb207585f97bf925588687c1ba", size = 8729, upload-time = "2022-08-14T12:40:10.846Z" }
wheels = [
    { url = "https://files.pythonhosted.org/packages/b3/38/89ba8ad64ae25be8de66a6d463314cf1eb366222074cfda9ee839c56a4b4/mdurl-0.1.2-py3-none-any.whl", hash = "sha256:84008a41e51615a49fc9966191ff91509e3c40b939176e643fd50a5c2196b8f8", size = 9979, upload-time = "2022-08-14T12:40:09.779Z" },
]

[[package]]
name = "mpmath"
version = "1.3.0"
source = { registry = "https://pypi.org/simple" }
sdist = { url = "https://files.pythonhosted.org/packages/e0/47/dd32fa426cc72114383ac549964eecb20ecfd886d1e5ccf5340b55b02f57/mpmath-1.3.0.tar.gz", hash = "sha256:7a28eb2a9774d00c7bc92411c19a89209d5da7c4c9a9e227be8330a23a25b91f", size = 508106, upload-time = "2023-03-07T16:47:11.061Z" }
wheels = [
    { url = "https://files.pythonhosted.org/packages/43/e3/7d92a15f894aa0c9c4b49b8ee9ac9850d6e63b03c9c32c0367a13ae62209/mpmath-1.3.0-py3-none-any.whl", hash = "sha256:a0b2b9fe80bbcd81a6647ff13108738cfb482d481d826cc0e02f5b35e5c88d2c", size = 536198, upload-time = "2023-03-07T16:47:09.197Z" },
]

[[package]]
name = "mujoco"
version = "3.3.7.dev811775910"
source = { registry = "https://py.mujoco.org/" }
dependencies = [
    { name = "absl-py" },
    { name = "etils", extra = ["epath"] },
    { name = "glfw" },
    { name = "numpy", version = "2.2.6", source = { registry = "https://pypi.org/simple" }, marker = "python_full_version < '3.11'" },
    { name = "numpy", version = "2.3.2", source = { registry = "https://pypi.org/simple" }, marker = "python_full_version >= '3.11'" },
    { name = "pyopengl" },
]
wheels = [
    { url = "https://py.mujoco.org/mujoco/mujoco-3.3.7.dev811775910-cp310-cp310-macosx_11_0_universal2.whl" },
    { url = "https://py.mujoco.org/mujoco/mujoco-3.3.7.dev811775910-cp310-cp310-manylinux_2_27_aarch64.manylinux_2_28_aarch64.whl" },
    { url = "https://py.mujoco.org/mujoco/mujoco-3.3.7.dev811775910-cp310-cp310-manylinux_2_27_x86_64.manylinux_2_28_x86_64.whl" },
    { url = "https://py.mujoco.org/mujoco/mujoco-3.3.7.dev811775910-cp310-cp310-win_amd64.whl" },
    { url = "https://py.mujoco.org/mujoco/mujoco-3.3.7.dev811775910-cp311-cp311-macosx_11_0_universal2.whl" },
    { url = "https://py.mujoco.org/mujoco/mujoco-3.3.7.dev811775910-cp311-cp311-manylinux_2_27_aarch64.manylinux_2_28_aarch64.whl" },
    { url = "https://py.mujoco.org/mujoco/mujoco-3.3.7.dev811775910-cp311-cp311-manylinux_2_27_x86_64.manylinux_2_28_x86_64.whl" },
    { url = "https://py.mujoco.org/mujoco/mujoco-3.3.7.dev811775910-cp311-cp311-win_amd64.whl" },
    { url = "https://py.mujoco.org/mujoco/mujoco-3.3.7.dev811775910-cp312-cp312-macosx_11_0_universal2.whl" },
    { url = "https://py.mujoco.org/mujoco/mujoco-3.3.7.dev811775910-cp312-cp312-manylinux_2_27_aarch64.manylinux_2_28_aarch64.whl" },
    { url = "https://py.mujoco.org/mujoco/mujoco-3.3.7.dev811775910-cp312-cp312-manylinux_2_27_x86_64.manylinux_2_28_x86_64.whl" },
    { url = "https://py.mujoco.org/mujoco/mujoco-3.3.7.dev811775910-cp312-cp312-win_amd64.whl" },
    { url = "https://py.mujoco.org/mujoco/mujoco-3.3.7.dev811775910-cp313-cp313-macosx_11_0_universal2.whl" },
    { url = "https://py.mujoco.org/mujoco/mujoco-3.3.7.dev811775910-cp313-cp313-manylinux_2_27_aarch64.manylinux_2_28_aarch64.whl" },
    { url = "https://py.mujoco.org/mujoco/mujoco-3.3.7.dev811775910-cp313-cp313-manylinux_2_27_x86_64.manylinux_2_28_x86_64.whl" },
    { url = "https://py.mujoco.org/mujoco/mujoco-3.3.7.dev811775910-cp313-cp313-win_amd64.whl" },
]

[[package]]
name = "mujoco-warp"
version = "0.0.1"
source = { git = "https://github.com/google-deepmind/mujoco_warp#10defacb601edd8c6b84aea2ab5ce1c346c3c22c" }
dependencies = [
    { name = "absl-py" },
    { name = "etils", extra = ["epath"] },
    { name = "mujoco" },
    { name = "numpy", version = "2.2.6", source = { registry = "https://pypi.org/simple" }, marker = "python_full_version < '3.11'" },
    { name = "numpy", version = "2.3.2", source = { registry = "https://pypi.org/simple" }, marker = "python_full_version >= '3.11'" },
    { name = "warp-lang" },
]

[[package]]
name = "munch"
version = "4.0.0"
source = { registry = "https://pypi.org/simple" }
sdist = { url = "https://files.pythonhosted.org/packages/e7/2b/45098135b5f9f13221820d90f9e0516e11a2a0f55012c13b081d202b782a/munch-4.0.0.tar.gz", hash = "sha256:542cb151461263216a4e37c3fd9afc425feeaf38aaa3025cd2a981fadb422235", size = 19089, upload-time = "2023-07-01T09:49:35.98Z" }
wheels = [
    { url = "https://files.pythonhosted.org/packages/56/b3/7c69b37f03260a061883bec0e7b05be7117c1b1c85f5212c72c8c2bc3c8c/munch-4.0.0-py2.py3-none-any.whl", hash = "sha256:71033c45db9fb677a0b7eb517a4ce70ae09258490e419b0e7f00d1e386ecb1b4", size = 9950, upload-time = "2023-07-01T09:49:34.472Z" },
]

[[package]]
name = "myst-parser"
version = "4.0.1"
source = { registry = "https://pypi.org/simple" }
dependencies = [
    { name = "docutils" },
    { name = "jinja2" },
    { name = "markdown-it-py" },
    { name = "mdit-py-plugins" },
    { name = "pyyaml" },
    { name = "sphinx", version = "8.1.3", source = { registry = "https://pypi.org/simple" }, marker = "python_full_version < '3.11'" },
    { name = "sphinx", version = "8.2.3", source = { registry = "https://pypi.org/simple" }, marker = "python_full_version >= '3.11'" },
]
sdist = { url = "https://files.pythonhosted.org/packages/66/a5/9626ba4f73555b3735ad86247a8077d4603aa8628537687c839ab08bfe44/myst_parser-4.0.1.tar.gz", hash = "sha256:5cfea715e4f3574138aecbf7d54132296bfd72bb614d31168f48c477a830a7c4", size = 93985, upload-time = "2025-02-12T10:53:03.833Z" }
wheels = [
    { url = "https://files.pythonhosted.org/packages/5f/df/76d0321c3797b54b60fef9ec3bd6f4cfd124b9e422182156a1dd418722cf/myst_parser-4.0.1-py3-none-any.whl", hash = "sha256:9134e88959ec3b5780aedf8a99680ea242869d012e8821db3126d427edc9c95d", size = 84579, upload-time = "2025-02-12T10:53:02.078Z" },
]

[[package]]
name = "networkx"
version = "3.4.2"
source = { registry = "https://pypi.org/simple" }
resolution-markers = [
    "python_full_version < '3.11' and sys_platform != 'darwin'",
    "python_full_version < '3.11' and sys_platform == 'darwin'",
]
sdist = { url = "https://files.pythonhosted.org/packages/fd/1d/06475e1cd5264c0b870ea2cc6fdb3e37177c1e565c43f56ff17a10e3937f/networkx-3.4.2.tar.gz", hash = "sha256:307c3669428c5362aab27c8a1260aa8f47c4e91d3891f48be0141738d8d053e1", size = 2151368, upload-time = "2024-10-21T12:39:38.695Z" }
wheels = [
    { url = "https://files.pythonhosted.org/packages/b9/54/dd730b32ea14ea797530a4479b2ed46a6fb250f682a9cfb997e968bf0261/networkx-3.4.2-py3-none-any.whl", hash = "sha256:df5d4365b724cf81b8c6a7312509d0c22386097011ad1abe274afd5e9d3bbc5f", size = 1723263, upload-time = "2024-10-21T12:39:36.247Z" },
]

[[package]]
name = "networkx"
version = "3.5"
source = { registry = "https://pypi.org/simple" }
resolution-markers = [
    "python_full_version >= '3.12' and sys_platform != 'darwin'",
    "python_full_version == '3.11.*' and sys_platform != 'darwin'",
    "python_full_version >= '3.12' and sys_platform == 'darwin'",
    "python_full_version == '3.11.*' and sys_platform == 'darwin'",
]
sdist = { url = "https://files.pythonhosted.org/packages/6c/4f/ccdb8ad3a38e583f214547fd2f7ff1fc160c43a75af88e6aec213404b96a/networkx-3.5.tar.gz", hash = "sha256:d4c6f9cf81f52d69230866796b82afbccdec3db7ae4fbd1b65ea750feed50037", size = 2471065, upload-time = "2025-05-29T11:35:07.804Z" }
wheels = [
    { url = "https://files.pythonhosted.org/packages/eb/8d/776adee7bbf76365fdd7f2552710282c79a4ead5d2a46408c9043a2b70ba/networkx-3.5-py3-none-any.whl", hash = "sha256:0030d386a9a06dee3565298b4a734b68589749a544acbb6c412dc9e2489ec6ec", size = 2034406, upload-time = "2025-05-29T11:35:04.961Z" },
]

[[package]]
name = "newton"
source = { editable = "." }
dependencies = [
    { name = "warp-lang" },
]

[package.optional-dependencies]
dev = [
    { name = "alphashape" },
    { name = "cbor2" },
    { name = "coacd" },
    { name = "coverage", extra = ["toml"] },
    { name = "fast-simplification" },
    { name = "gitpython" },
    { name = "imgui-bundle" },
    { name = "mujoco" },
    { name = "mujoco-warp" },
    { name = "pycollada" },
    { name = "pyglet" },
    { name = "pyyaml" },
    { name = "scipy", version = "1.15.3", source = { registry = "https://pypi.org/simple" }, marker = "python_full_version < '3.11'" },
    { name = "scipy", version = "1.16.1", source = { registry = "https://pypi.org/simple" }, marker = "python_full_version >= '3.11'" },
    { name = "tqdm" },
    { name = "trimesh" },
    { name = "usd-core", marker = "platform_machine != 'aarch64'" },
    { name = "usd-exchange", marker = "platform_machine == 'aarch64'" },
]
docs = [
    { name = "myst-parser" },
    { name = "pydata-sphinx-theme" },
    { name = "sphinx", version = "8.1.3", source = { registry = "https://pypi.org/simple" }, marker = "python_full_version < '3.11'" },
    { name = "sphinx", version = "8.2.3", source = { registry = "https://pypi.org/simple" }, marker = "python_full_version >= '3.11'" },
    { name = "sphinx-copybutton" },
    { name = "sphinx-design" },
    { name = "sphinx-tabs" },
    { name = "sphinxcontrib-mermaid" },
]
examples = [
    { name = "alphashape" },
    { name = "cbor2" },
    { name = "coacd" },
    { name = "fast-simplification" },
    { name = "gitpython" },
    { name = "imgui-bundle" },
    { name = "mujoco" },
    { name = "mujoco-warp" },
    { name = "pycollada" },
    { name = "pyglet" },
    { name = "pyyaml" },
    { name = "scipy", version = "1.15.3", source = { registry = "https://pypi.org/simple" }, marker = "python_full_version < '3.11'" },
    { name = "scipy", version = "1.16.1", source = { registry = "https://pypi.org/simple" }, marker = "python_full_version >= '3.11'" },
    { name = "trimesh" },
    { name = "usd-core", marker = "platform_machine != 'aarch64'" },
    { name = "usd-exchange", marker = "platform_machine == 'aarch64'" },
]
importers = [
    { name = "alphashape" },
    { name = "coacd" },
    { name = "fast-simplification" },
    { name = "pycollada" },
    { name = "scipy", version = "1.15.3", source = { registry = "https://pypi.org/simple" }, marker = "python_full_version < '3.11'" },
    { name = "scipy", version = "1.16.1", source = { registry = "https://pypi.org/simple" }, marker = "python_full_version >= '3.11'" },
    { name = "trimesh" },
    { name = "usd-core", marker = "platform_machine != 'aarch64'" },
    { name = "usd-exchange", marker = "platform_machine == 'aarch64'" },
]
sim = [
    { name = "cbor2" },
    { name = "mujoco" },
    { name = "mujoco-warp" },
]
torch-cu12 = [
    { name = "alphashape" },
    { name = "cbor2" },
    { name = "coacd" },
    { name = "fast-simplification" },
    { name = "gitpython" },
    { name = "imgui-bundle" },
    { name = "mujoco" },
    { name = "mujoco-warp" },
    { name = "pycollada" },
    { name = "pyglet" },
    { name = "pyyaml" },
    { name = "scipy", version = "1.15.3", source = { registry = "https://pypi.org/simple" }, marker = "python_full_version < '3.11'" },
    { name = "scipy", version = "1.16.1", source = { registry = "https://pypi.org/simple" }, marker = "python_full_version >= '3.11'" },
    { name = "torch" },
    { name = "trimesh" },
    { name = "usd-core", marker = "platform_machine != 'aarch64'" },
    { name = "usd-exchange", marker = "platform_machine == 'aarch64'" },
]

[package.dev-dependencies]
dev = [
    { name = "asv" },
]

[package.metadata]
requires-dist = [
    { name = "alphashape", marker = "extra == 'dev'", specifier = ">=1.3.1" },
    { name = "alphashape", marker = "extra == 'examples'", specifier = ">=1.3.1" },
    { name = "alphashape", marker = "extra == 'importers'", specifier = ">=1.3.1" },
    { name = "alphashape", marker = "extra == 'torch-cu12'", specifier = ">=1.3.1" },
    { name = "cbor2", marker = "extra == 'dev'", specifier = ">=5.7.0" },
    { name = "cbor2", marker = "extra == 'examples'", specifier = ">=5.7.0" },
    { name = "cbor2", marker = "extra == 'sim'", specifier = ">=5.7.0" },
    { name = "cbor2", marker = "extra == 'torch-cu12'", specifier = ">=5.7.0" },
    { name = "coacd", marker = "extra == 'dev'", specifier = ">=1.0.7" },
    { name = "coacd", marker = "extra == 'examples'", specifier = ">=1.0.7" },
    { name = "coacd", marker = "extra == 'importers'", specifier = ">=1.0.7" },
    { name = "coacd", marker = "extra == 'torch-cu12'", specifier = ">=1.0.7" },
    { name = "coverage", extras = ["toml"], marker = "extra == 'dev'", specifier = ">=7.8.0" },
    { name = "fast-simplification", marker = "extra == 'dev'", specifier = ">=0.1.11" },
    { name = "fast-simplification", marker = "extra == 'examples'", specifier = ">=0.1.11" },
    { name = "fast-simplification", marker = "extra == 'importers'", specifier = ">=0.1.11" },
    { name = "fast-simplification", marker = "extra == 'torch-cu12'", specifier = ">=0.1.11" },
    { name = "gitpython", marker = "extra == 'dev'", specifier = ">=3.1.44" },
    { name = "gitpython", marker = "extra == 'examples'", specifier = ">=3.1.44" },
    { name = "gitpython", marker = "extra == 'torch-cu12'", specifier = ">=3.1.44" },
    { name = "imgui-bundle", marker = "extra == 'dev'", specifier = ">=1.92.0" },
    { name = "imgui-bundle", marker = "extra == 'examples'", specifier = ">=1.92.0" },
    { name = "imgui-bundle", marker = "extra == 'torch-cu12'", specifier = ">=1.92.0" },
    { name = "mujoco", marker = "extra == 'dev'", specifier = ">=3.3.3.dev769049331", index = "https://py.mujoco.org/" },
    { name = "mujoco", marker = "extra == 'examples'", specifier = ">=3.3.3.dev769049331", index = "https://py.mujoco.org/" },
    { name = "mujoco", marker = "extra == 'sim'", specifier = ">=3.3.3.dev769049331", index = "https://py.mujoco.org/" },
    { name = "mujoco", marker = "extra == 'torch-cu12'", specifier = ">=3.3.3.dev769049331", index = "https://py.mujoco.org/" },
    { name = "mujoco-warp", marker = "extra == 'dev'", git = "https://github.com/google-deepmind/mujoco_warp" },
    { name = "mujoco-warp", marker = "extra == 'examples'", git = "https://github.com/google-deepmind/mujoco_warp" },
    { name = "mujoco-warp", marker = "extra == 'sim'", git = "https://github.com/google-deepmind/mujoco_warp" },
    { name = "mujoco-warp", marker = "extra == 'torch-cu12'", git = "https://github.com/google-deepmind/mujoco_warp" },
    { name = "myst-parser", marker = "extra == 'docs'", specifier = ">=3.0.1" },
    { name = "pycollada", marker = "extra == 'dev'", specifier = ">=0.9" },
    { name = "pycollada", marker = "extra == 'examples'", specifier = ">=0.9" },
    { name = "pycollada", marker = "extra == 'importers'", specifier = ">=0.9" },
    { name = "pycollada", marker = "extra == 'torch-cu12'", specifier = ">=0.9" },
    { name = "pydata-sphinx-theme", marker = "extra == 'docs'", specifier = ">=0.16.1" },
    { name = "pyglet", marker = "extra == 'dev'", specifier = ">=2.1.6" },
    { name = "pyglet", marker = "extra == 'examples'", specifier = ">=2.1.6" },
    { name = "pyglet", marker = "extra == 'torch-cu12'", specifier = ">=2.1.6" },
    { name = "pyyaml", marker = "extra == 'dev'", specifier = ">=6.0.2" },
    { name = "pyyaml", marker = "extra == 'examples'", specifier = ">=6.0.2" },
    { name = "pyyaml", marker = "extra == 'torch-cu12'", specifier = ">=6.0.2" },
    { name = "scipy", marker = "extra == 'dev'" },
    { name = "scipy", marker = "extra == 'examples'" },
    { name = "scipy", marker = "extra == 'importers'" },
    { name = "scipy", marker = "extra == 'torch-cu12'" },
    { name = "sphinx", marker = "extra == 'docs'", specifier = ">=7.4.7" },
    { name = "sphinx-copybutton", marker = "extra == 'docs'", specifier = ">=0.5.0" },
    { name = "sphinx-design", marker = "extra == 'docs'", specifier = "<=0.6.1" },
    { name = "sphinx-tabs", marker = "extra == 'docs'", specifier = ">=3.3.0" },
    { name = "sphinxcontrib-mermaid", marker = "extra == 'docs'", specifier = ">=1.0.0" },
<<<<<<< HEAD
    { name = "torch", marker = "extra == 'torch-cu12'", specifier = ">=2.7.0", index = "https://download.pytorch.org/whl/cu128", conflict = { package = "newton", extra = "torch-cu12" } },
=======
    { name = "torch", marker = "extra == 'torch-cu12'", specifier = ">=2.7.0", index = "https://download.pytorch.org/whl/cu129", conflict = { package = "newton", extra = "torch-cu12" } },
>>>>>>> 9dee5eaa
    { name = "tqdm", marker = "extra == 'dev'", specifier = ">=4.67.1" },
    { name = "trimesh", marker = "extra == 'dev'", specifier = ">=4.6.8" },
    { name = "trimesh", marker = "extra == 'examples'", specifier = ">=4.6.8" },
    { name = "trimesh", marker = "extra == 'importers'", specifier = ">=4.6.8" },
    { name = "trimesh", marker = "extra == 'torch-cu12'", specifier = ">=4.6.8" },
    { name = "usd-core", marker = "platform_machine != 'aarch64' and extra == 'dev'", specifier = ">=25.5" },
    { name = "usd-core", marker = "platform_machine != 'aarch64' and extra == 'examples'", specifier = ">=25.5" },
    { name = "usd-core", marker = "platform_machine != 'aarch64' and extra == 'importers'", specifier = ">=25.5" },
    { name = "usd-core", marker = "platform_machine != 'aarch64' and extra == 'torch-cu12'", specifier = ">=25.5" },
    { name = "usd-exchange", marker = "platform_machine == 'aarch64' and extra == 'dev'", specifier = ">=2.1.0a3" },
    { name = "usd-exchange", marker = "platform_machine == 'aarch64' and extra == 'examples'", specifier = ">=2.1.0a3" },
    { name = "usd-exchange", marker = "platform_machine == 'aarch64' and extra == 'importers'", specifier = ">=2.1.0a3" },
    { name = "usd-exchange", marker = "platform_machine == 'aarch64' and extra == 'torch-cu12'", specifier = ">=2.1.0a3" },
    { name = "warp-lang", specifier = ">=1.7.0.dev20250823", index = "https://pypi.nvidia.com/" },
]
provides-extras = ["dev", "docs", "examples", "importers", "sim", "torch-cu12"]

[package.metadata.requires-dev]
dev = [{ name = "asv", specifier = ">=0.6.4" }]

[[package]]
name = "numpy"
version = "2.2.6"
source = { registry = "https://pypi.org/simple" }
resolution-markers = [
    "python_full_version < '3.11' and sys_platform != 'darwin'",
    "python_full_version < '3.11' and sys_platform == 'darwin'",
]
sdist = { url = "https://files.pythonhosted.org/packages/76/21/7d2a95e4bba9dc13d043ee156a356c0a8f0c6309dff6b21b4d71a073b8a8/numpy-2.2.6.tar.gz", hash = "sha256:e29554e2bef54a90aa5cc07da6ce955accb83f21ab5de01a62c8478897b264fd", size = 20276440, upload-time = "2025-05-17T22:38:04.611Z" }
wheels = [
    { url = "https://files.pythonhosted.org/packages/9a/3e/ed6db5be21ce87955c0cbd3009f2803f59fa08df21b5df06862e2d8e2bdd/numpy-2.2.6-cp310-cp310-macosx_10_9_x86_64.whl", hash = "sha256:b412caa66f72040e6d268491a59f2c43bf03eb6c96dd8f0307829feb7fa2b6fb", size = 21165245, upload-time = "2025-05-17T21:27:58.555Z" },
    { url = "https://files.pythonhosted.org/packages/22/c2/4b9221495b2a132cc9d2eb862e21d42a009f5a60e45fc44b00118c174bff/numpy-2.2.6-cp310-cp310-macosx_11_0_arm64.whl", hash = "sha256:8e41fd67c52b86603a91c1a505ebaef50b3314de0213461c7a6e99c9a3beff90", size = 14360048, upload-time = "2025-05-17T21:28:21.406Z" },
    { url = "https://files.pythonhosted.org/packages/fd/77/dc2fcfc66943c6410e2bf598062f5959372735ffda175b39906d54f02349/numpy-2.2.6-cp310-cp310-macosx_14_0_arm64.whl", hash = "sha256:37e990a01ae6ec7fe7fa1c26c55ecb672dd98b19c3d0e1d1f326fa13cb38d163", size = 5340542, upload-time = "2025-05-17T21:28:30.931Z" },
    { url = "https://files.pythonhosted.org/packages/7a/4f/1cb5fdc353a5f5cc7feb692db9b8ec2c3d6405453f982435efc52561df58/numpy-2.2.6-cp310-cp310-macosx_14_0_x86_64.whl", hash = "sha256:5a6429d4be8ca66d889b7cf70f536a397dc45ba6faeb5f8c5427935d9592e9cf", size = 6878301, upload-time = "2025-05-17T21:28:41.613Z" },
    { url = "https://files.pythonhosted.org/packages/eb/17/96a3acd228cec142fcb8723bd3cc39c2a474f7dcf0a5d16731980bcafa95/numpy-2.2.6-cp310-cp310-manylinux_2_17_aarch64.manylinux2014_aarch64.whl", hash = "sha256:efd28d4e9cd7d7a8d39074a4d44c63eda73401580c5c76acda2ce969e0a38e83", size = 14297320, upload-time = "2025-05-17T21:29:02.78Z" },
    { url = "https://files.pythonhosted.org/packages/b4/63/3de6a34ad7ad6646ac7d2f55ebc6ad439dbbf9c4370017c50cf403fb19b5/numpy-2.2.6-cp310-cp310-manylinux_2_17_x86_64.manylinux2014_x86_64.whl", hash = "sha256:fc7b73d02efb0e18c000e9ad8b83480dfcd5dfd11065997ed4c6747470ae8915", size = 16801050, upload-time = "2025-05-17T21:29:27.675Z" },
    { url = "https://files.pythonhosted.org/packages/07/b6/89d837eddef52b3d0cec5c6ba0456c1bf1b9ef6a6672fc2b7873c3ec4e2e/numpy-2.2.6-cp310-cp310-musllinux_1_2_aarch64.whl", hash = "sha256:74d4531beb257d2c3f4b261bfb0fc09e0f9ebb8842d82a7b4209415896adc680", size = 15807034, upload-time = "2025-05-17T21:29:51.102Z" },
    { url = "https://files.pythonhosted.org/packages/01/c8/dc6ae86e3c61cfec1f178e5c9f7858584049b6093f843bca541f94120920/numpy-2.2.6-cp310-cp310-musllinux_1_2_x86_64.whl", hash = "sha256:8fc377d995680230e83241d8a96def29f204b5782f371c532579b4f20607a289", size = 18614185, upload-time = "2025-05-17T21:30:18.703Z" },
    { url = "https://files.pythonhosted.org/packages/5b/c5/0064b1b7e7c89137b471ccec1fd2282fceaae0ab3a9550f2568782d80357/numpy-2.2.6-cp310-cp310-win32.whl", hash = "sha256:b093dd74e50a8cba3e873868d9e93a85b78e0daf2e98c6797566ad8044e8363d", size = 6527149, upload-time = "2025-05-17T21:30:29.788Z" },
    { url = "https://files.pythonhosted.org/packages/a3/dd/4b822569d6b96c39d1215dbae0582fd99954dcbcf0c1a13c61783feaca3f/numpy-2.2.6-cp310-cp310-win_amd64.whl", hash = "sha256:f0fd6321b839904e15c46e0d257fdd101dd7f530fe03fd6359c1ea63738703f3", size = 12904620, upload-time = "2025-05-17T21:30:48.994Z" },
    { url = "https://files.pythonhosted.org/packages/da/a8/4f83e2aa666a9fbf56d6118faaaf5f1974d456b1823fda0a176eff722839/numpy-2.2.6-cp311-cp311-macosx_10_9_x86_64.whl", hash = "sha256:f9f1adb22318e121c5c69a09142811a201ef17ab257a1e66ca3025065b7f53ae", size = 21176963, upload-time = "2025-05-17T21:31:19.36Z" },
    { url = "https://files.pythonhosted.org/packages/b3/2b/64e1affc7972decb74c9e29e5649fac940514910960ba25cd9af4488b66c/numpy-2.2.6-cp311-cp311-macosx_11_0_arm64.whl", hash = "sha256:c820a93b0255bc360f53eca31a0e676fd1101f673dda8da93454a12e23fc5f7a", size = 14406743, upload-time = "2025-05-17T21:31:41.087Z" },
    { url = "https://files.pythonhosted.org/packages/4a/9f/0121e375000b5e50ffdd8b25bf78d8e1a5aa4cca3f185d41265198c7b834/numpy-2.2.6-cp311-cp311-macosx_14_0_arm64.whl", hash = "sha256:3d70692235e759f260c3d837193090014aebdf026dfd167834bcba43e30c2a42", size = 5352616, upload-time = "2025-05-17T21:31:50.072Z" },
    { url = "https://files.pythonhosted.org/packages/31/0d/b48c405c91693635fbe2dcd7bc84a33a602add5f63286e024d3b6741411c/numpy-2.2.6-cp311-cp311-macosx_14_0_x86_64.whl", hash = "sha256:481b49095335f8eed42e39e8041327c05b0f6f4780488f61286ed3c01368d491", size = 6889579, upload-time = "2025-05-17T21:32:01.712Z" },
    { url = "https://files.pythonhosted.org/packages/52/b8/7f0554d49b565d0171eab6e99001846882000883998e7b7d9f0d98b1f934/numpy-2.2.6-cp311-cp311-manylinux_2_17_aarch64.manylinux2014_aarch64.whl", hash = "sha256:b64d8d4d17135e00c8e346e0a738deb17e754230d7e0810ac5012750bbd85a5a", size = 14312005, upload-time = "2025-05-17T21:32:23.332Z" },
    { url = "https://files.pythonhosted.org/packages/b3/dd/2238b898e51bd6d389b7389ffb20d7f4c10066d80351187ec8e303a5a475/numpy-2.2.6-cp311-cp311-manylinux_2_17_x86_64.manylinux2014_x86_64.whl", hash = "sha256:ba10f8411898fc418a521833e014a77d3ca01c15b0c6cdcce6a0d2897e6dbbdf", size = 16821570, upload-time = "2025-05-17T21:32:47.991Z" },
    { url = "https://files.pythonhosted.org/packages/83/6c/44d0325722cf644f191042bf47eedad61c1e6df2432ed65cbe28509d404e/numpy-2.2.6-cp311-cp311-musllinux_1_2_aarch64.whl", hash = "sha256:bd48227a919f1bafbdda0583705e547892342c26fb127219d60a5c36882609d1", size = 15818548, upload-time = "2025-05-17T21:33:11.728Z" },
    { url = "https://files.pythonhosted.org/packages/ae/9d/81e8216030ce66be25279098789b665d49ff19eef08bfa8cb96d4957f422/numpy-2.2.6-cp311-cp311-musllinux_1_2_x86_64.whl", hash = "sha256:9551a499bf125c1d4f9e250377c1ee2eddd02e01eac6644c080162c0c51778ab", size = 18620521, upload-time = "2025-05-17T21:33:39.139Z" },
    { url = "https://files.pythonhosted.org/packages/6a/fd/e19617b9530b031db51b0926eed5345ce8ddc669bb3bc0044b23e275ebe8/numpy-2.2.6-cp311-cp311-win32.whl", hash = "sha256:0678000bb9ac1475cd454c6b8c799206af8107e310843532b04d49649c717a47", size = 6525866, upload-time = "2025-05-17T21:33:50.273Z" },
    { url = "https://files.pythonhosted.org/packages/31/0a/f354fb7176b81747d870f7991dc763e157a934c717b67b58456bc63da3df/numpy-2.2.6-cp311-cp311-win_amd64.whl", hash = "sha256:e8213002e427c69c45a52bbd94163084025f533a55a59d6f9c5b820774ef3303", size = 12907455, upload-time = "2025-05-17T21:34:09.135Z" },
    { url = "https://files.pythonhosted.org/packages/82/5d/c00588b6cf18e1da539b45d3598d3557084990dcc4331960c15ee776ee41/numpy-2.2.6-cp312-cp312-macosx_10_13_x86_64.whl", hash = "sha256:41c5a21f4a04fa86436124d388f6ed60a9343a6f767fced1a8a71c3fbca038ff", size = 20875348, upload-time = "2025-05-17T21:34:39.648Z" },
    { url = "https://files.pythonhosted.org/packages/66/ee/560deadcdde6c2f90200450d5938f63a34b37e27ebff162810f716f6a230/numpy-2.2.6-cp312-cp312-macosx_11_0_arm64.whl", hash = "sha256:de749064336d37e340f640b05f24e9e3dd678c57318c7289d222a8a2f543e90c", size = 14119362, upload-time = "2025-05-17T21:35:01.241Z" },
    { url = "https://files.pythonhosted.org/packages/3c/65/4baa99f1c53b30adf0acd9a5519078871ddde8d2339dc5a7fde80d9d87da/numpy-2.2.6-cp312-cp312-macosx_14_0_arm64.whl", hash = "sha256:894b3a42502226a1cac872f840030665f33326fc3dac8e57c607905773cdcde3", size = 5084103, upload-time = "2025-05-17T21:35:10.622Z" },
    { url = "https://files.pythonhosted.org/packages/cc/89/e5a34c071a0570cc40c9a54eb472d113eea6d002e9ae12bb3a8407fb912e/numpy-2.2.6-cp312-cp312-macosx_14_0_x86_64.whl", hash = "sha256:71594f7c51a18e728451bb50cc60a3ce4e6538822731b2933209a1f3614e9282", size = 6625382, upload-time = "2025-05-17T21:35:21.414Z" },
    { url = "https://files.pythonhosted.org/packages/f8/35/8c80729f1ff76b3921d5c9487c7ac3de9b2a103b1cd05e905b3090513510/numpy-2.2.6-cp312-cp312-manylinux_2_17_aarch64.manylinux2014_aarch64.whl", hash = "sha256:f2618db89be1b4e05f7a1a847a9c1c0abd63e63a1607d892dd54668dd92faf87", size = 14018462, upload-time = "2025-05-17T21:35:42.174Z" },
    { url = "https://files.pythonhosted.org/packages/8c/3d/1e1db36cfd41f895d266b103df00ca5b3cbe965184df824dec5c08c6b803/numpy-2.2.6-cp312-cp312-manylinux_2_17_x86_64.manylinux2014_x86_64.whl", hash = "sha256:fd83c01228a688733f1ded5201c678f0c53ecc1006ffbc404db9f7a899ac6249", size = 16527618, upload-time = "2025-05-17T21:36:06.711Z" },
    { url = "https://files.pythonhosted.org/packages/61/c6/03ed30992602c85aa3cd95b9070a514f8b3c33e31124694438d88809ae36/numpy-2.2.6-cp312-cp312-musllinux_1_2_aarch64.whl", hash = "sha256:37c0ca431f82cd5fa716eca9506aefcabc247fb27ba69c5062a6d3ade8cf8f49", size = 15505511, upload-time = "2025-05-17T21:36:29.965Z" },
    { url = "https://files.pythonhosted.org/packages/b7/25/5761d832a81df431e260719ec45de696414266613c9ee268394dd5ad8236/numpy-2.2.6-cp312-cp312-musllinux_1_2_x86_64.whl", hash = "sha256:fe27749d33bb772c80dcd84ae7e8df2adc920ae8297400dabec45f0dedb3f6de", size = 18313783, upload-time = "2025-05-17T21:36:56.883Z" },
    { url = "https://files.pythonhosted.org/packages/57/0a/72d5a3527c5ebffcd47bde9162c39fae1f90138c961e5296491ce778e682/numpy-2.2.6-cp312-cp312-win32.whl", hash = "sha256:4eeaae00d789f66c7a25ac5f34b71a7035bb474e679f410e5e1a94deb24cf2d4", size = 6246506, upload-time = "2025-05-17T21:37:07.368Z" },
    { url = "https://files.pythonhosted.org/packages/36/fa/8c9210162ca1b88529ab76b41ba02d433fd54fecaf6feb70ef9f124683f1/numpy-2.2.6-cp312-cp312-win_amd64.whl", hash = "sha256:c1f9540be57940698ed329904db803cf7a402f3fc200bfe599334c9bd84a40b2", size = 12614190, upload-time = "2025-05-17T21:37:26.213Z" },
    { url = "https://files.pythonhosted.org/packages/f9/5c/6657823f4f594f72b5471f1db1ab12e26e890bb2e41897522d134d2a3e81/numpy-2.2.6-cp313-cp313-macosx_10_13_x86_64.whl", hash = "sha256:0811bb762109d9708cca4d0b13c4f67146e3c3b7cf8d34018c722adb2d957c84", size = 20867828, upload-time = "2025-05-17T21:37:56.699Z" },
    { url = "https://files.pythonhosted.org/packages/dc/9e/14520dc3dadf3c803473bd07e9b2bd1b69bc583cb2497b47000fed2fa92f/numpy-2.2.6-cp313-cp313-macosx_11_0_arm64.whl", hash = "sha256:287cc3162b6f01463ccd86be154f284d0893d2b3ed7292439ea97eafa8170e0b", size = 14143006, upload-time = "2025-05-17T21:38:18.291Z" },
    { url = "https://files.pythonhosted.org/packages/4f/06/7e96c57d90bebdce9918412087fc22ca9851cceaf5567a45c1f404480e9e/numpy-2.2.6-cp313-cp313-macosx_14_0_arm64.whl", hash = "sha256:f1372f041402e37e5e633e586f62aa53de2eac8d98cbfb822806ce4bbefcb74d", size = 5076765, upload-time = "2025-05-17T21:38:27.319Z" },
    { url = "https://files.pythonhosted.org/packages/73/ed/63d920c23b4289fdac96ddbdd6132e9427790977d5457cd132f18e76eae0/numpy-2.2.6-cp313-cp313-macosx_14_0_x86_64.whl", hash = "sha256:55a4d33fa519660d69614a9fad433be87e5252f4b03850642f88993f7b2ca566", size = 6617736, upload-time = "2025-05-17T21:38:38.141Z" },
    { url = "https://files.pythonhosted.org/packages/85/c5/e19c8f99d83fd377ec8c7e0cf627a8049746da54afc24ef0a0cb73d5dfb5/numpy-2.2.6-cp313-cp313-manylinux_2_17_aarch64.manylinux2014_aarch64.whl", hash = "sha256:f92729c95468a2f4f15e9bb94c432a9229d0d50de67304399627a943201baa2f", size = 14010719, upload-time = "2025-05-17T21:38:58.433Z" },
    { url = "https://files.pythonhosted.org/packages/19/49/4df9123aafa7b539317bf6d342cb6d227e49f7a35b99c287a6109b13dd93/numpy-2.2.6-cp313-cp313-manylinux_2_17_x86_64.manylinux2014_x86_64.whl", hash = "sha256:1bc23a79bfabc5d056d106f9befb8d50c31ced2fbc70eedb8155aec74a45798f", size = 16526072, upload-time = "2025-05-17T21:39:22.638Z" },
    { url = "https://files.pythonhosted.org/packages/b2/6c/04b5f47f4f32f7c2b0e7260442a8cbcf8168b0e1a41ff1495da42f42a14f/numpy-2.2.6-cp313-cp313-musllinux_1_2_aarch64.whl", hash = "sha256:e3143e4451880bed956e706a3220b4e5cf6172ef05fcc397f6f36a550b1dd868", size = 15503213, upload-time = "2025-05-17T21:39:45.865Z" },
    { url = "https://files.pythonhosted.org/packages/17/0a/5cd92e352c1307640d5b6fec1b2ffb06cd0dabe7d7b8227f97933d378422/numpy-2.2.6-cp313-cp313-musllinux_1_2_x86_64.whl", hash = "sha256:b4f13750ce79751586ae2eb824ba7e1e8dba64784086c98cdbbcc6a42112ce0d", size = 18316632, upload-time = "2025-05-17T21:40:13.331Z" },
    { url = "https://files.pythonhosted.org/packages/f0/3b/5cba2b1d88760ef86596ad0f3d484b1cbff7c115ae2429678465057c5155/numpy-2.2.6-cp313-cp313-win32.whl", hash = "sha256:5beb72339d9d4fa36522fc63802f469b13cdbe4fdab4a288f0c441b74272ebfd", size = 6244532, upload-time = "2025-05-17T21:43:46.099Z" },
    { url = "https://files.pythonhosted.org/packages/cb/3b/d58c12eafcb298d4e6d0d40216866ab15f59e55d148a5658bb3132311fcf/numpy-2.2.6-cp313-cp313-win_amd64.whl", hash = "sha256:b0544343a702fa80c95ad5d3d608ea3599dd54d4632df855e4c8d24eb6ecfa1c", size = 12610885, upload-time = "2025-05-17T21:44:05.145Z" },
    { url = "https://files.pythonhosted.org/packages/6b/9e/4bf918b818e516322db999ac25d00c75788ddfd2d2ade4fa66f1f38097e1/numpy-2.2.6-cp313-cp313t-macosx_10_13_x86_64.whl", hash = "sha256:0bca768cd85ae743b2affdc762d617eddf3bcf8724435498a1e80132d04879e6", size = 20963467, upload-time = "2025-05-17T21:40:44Z" },
    { url = "https://files.pythonhosted.org/packages/61/66/d2de6b291507517ff2e438e13ff7b1e2cdbdb7cb40b3ed475377aece69f9/numpy-2.2.6-cp313-cp313t-macosx_11_0_arm64.whl", hash = "sha256:fc0c5673685c508a142ca65209b4e79ed6740a4ed6b2267dbba90f34b0b3cfda", size = 14225144, upload-time = "2025-05-17T21:41:05.695Z" },
    { url = "https://files.pythonhosted.org/packages/e4/25/480387655407ead912e28ba3a820bc69af9adf13bcbe40b299d454ec011f/numpy-2.2.6-cp313-cp313t-macosx_14_0_arm64.whl", hash = "sha256:5bd4fc3ac8926b3819797a7c0e2631eb889b4118a9898c84f585a54d475b7e40", size = 5200217, upload-time = "2025-05-17T21:41:15.903Z" },
    { url = "https://files.pythonhosted.org/packages/aa/4a/6e313b5108f53dcbf3aca0c0f3e9c92f4c10ce57a0a721851f9785872895/numpy-2.2.6-cp313-cp313t-macosx_14_0_x86_64.whl", hash = "sha256:fee4236c876c4e8369388054d02d0e9bb84821feb1a64dd59e137e6511a551f8", size = 6712014, upload-time = "2025-05-17T21:41:27.321Z" },
    { url = "https://files.pythonhosted.org/packages/b7/30/172c2d5c4be71fdf476e9de553443cf8e25feddbe185e0bd88b096915bcc/numpy-2.2.6-cp313-cp313t-manylinux_2_17_aarch64.manylinux2014_aarch64.whl", hash = "sha256:e1dda9c7e08dc141e0247a5b8f49cf05984955246a327d4c48bda16821947b2f", size = 14077935, upload-time = "2025-05-17T21:41:49.738Z" },
    { url = "https://files.pythonhosted.org/packages/12/fb/9e743f8d4e4d3c710902cf87af3512082ae3d43b945d5d16563f26ec251d/numpy-2.2.6-cp313-cp313t-manylinux_2_17_x86_64.manylinux2014_x86_64.whl", hash = "sha256:f447e6acb680fd307f40d3da4852208af94afdfab89cf850986c3ca00562f4fa", size = 16600122, upload-time = "2025-05-17T21:42:14.046Z" },
    { url = "https://files.pythonhosted.org/packages/12/75/ee20da0e58d3a66f204f38916757e01e33a9737d0b22373b3eb5a27358f9/numpy-2.2.6-cp313-cp313t-musllinux_1_2_aarch64.whl", hash = "sha256:389d771b1623ec92636b0786bc4ae56abafad4a4c513d36a55dce14bd9ce8571", size = 15586143, upload-time = "2025-05-17T21:42:37.464Z" },
    { url = "https://files.pythonhosted.org/packages/76/95/bef5b37f29fc5e739947e9ce5179ad402875633308504a52d188302319c8/numpy-2.2.6-cp313-cp313t-musllinux_1_2_x86_64.whl", hash = "sha256:8e9ace4a37db23421249ed236fdcdd457d671e25146786dfc96835cd951aa7c1", size = 18385260, upload-time = "2025-05-17T21:43:05.189Z" },
    { url = "https://files.pythonhosted.org/packages/09/04/f2f83279d287407cf36a7a8053a5abe7be3622a4363337338f2585e4afda/numpy-2.2.6-cp313-cp313t-win32.whl", hash = "sha256:038613e9fb8c72b0a41f025a7e4c3f0b7a1b5d768ece4796b674c8f3fe13efff", size = 6377225, upload-time = "2025-05-17T21:43:16.254Z" },
    { url = "https://files.pythonhosted.org/packages/67/0e/35082d13c09c02c011cf21570543d202ad929d961c02a147493cb0c2bdf5/numpy-2.2.6-cp313-cp313t-win_amd64.whl", hash = "sha256:6031dd6dfecc0cf9f668681a37648373bddd6421fff6c66ec1624eed0180ee06", size = 12771374, upload-time = "2025-05-17T21:43:35.479Z" },
    { url = "https://files.pythonhosted.org/packages/9e/3b/d94a75f4dbf1ef5d321523ecac21ef23a3cd2ac8b78ae2aac40873590229/numpy-2.2.6-pp310-pypy310_pp73-macosx_10_15_x86_64.whl", hash = "sha256:0b605b275d7bd0c640cad4e5d30fa701a8d59302e127e5f79138ad62762c3e3d", size = 21040391, upload-time = "2025-05-17T21:44:35.948Z" },
    { url = "https://files.pythonhosted.org/packages/17/f4/09b2fa1b58f0fb4f7c7963a1649c64c4d315752240377ed74d9cd878f7b5/numpy-2.2.6-pp310-pypy310_pp73-macosx_14_0_x86_64.whl", hash = "sha256:7befc596a7dc9da8a337f79802ee8adb30a552a94f792b9c9d18c840055907db", size = 6786754, upload-time = "2025-05-17T21:44:47.446Z" },
    { url = "https://files.pythonhosted.org/packages/af/30/feba75f143bdc868a1cc3f44ccfa6c4b9ec522b36458e738cd00f67b573f/numpy-2.2.6-pp310-pypy310_pp73-manylinux_2_17_x86_64.manylinux2014_x86_64.whl", hash = "sha256:ce47521a4754c8f4593837384bd3424880629f718d87c5d44f8ed763edd63543", size = 16643476, upload-time = "2025-05-17T21:45:11.871Z" },
    { url = "https://files.pythonhosted.org/packages/37/48/ac2a9584402fb6c0cd5b5d1a91dcf176b15760130dd386bbafdbfe3640bf/numpy-2.2.6-pp310-pypy310_pp73-win_amd64.whl", hash = "sha256:d042d24c90c41b54fd506da306759e06e568864df8ec17ccc17e9e884634fd00", size = 12812666, upload-time = "2025-05-17T21:45:31.426Z" },
]

[[package]]
name = "numpy"
version = "2.3.2"
source = { registry = "https://pypi.org/simple" }
resolution-markers = [
    "python_full_version >= '3.12' and sys_platform != 'darwin'",
    "python_full_version == '3.11.*' and sys_platform != 'darwin'",
    "python_full_version >= '3.12' and sys_platform == 'darwin'",
    "python_full_version == '3.11.*' and sys_platform == 'darwin'",
]
sdist = { url = "https://files.pythonhosted.org/packages/37/7d/3fec4199c5ffb892bed55cff901e4f39a58c81df9c44c280499e92cad264/numpy-2.3.2.tar.gz", hash = "sha256:e0486a11ec30cdecb53f184d496d1c6a20786c81e55e41640270130056f8ee48", size = 20489306, upload-time = "2025-07-24T21:32:07.553Z" }
wheels = [
    { url = "https://files.pythonhosted.org/packages/96/26/1320083986108998bd487e2931eed2aeedf914b6e8905431487543ec911d/numpy-2.3.2-cp311-cp311-macosx_10_9_x86_64.whl", hash = "sha256:852ae5bed3478b92f093e30f785c98e0cb62fa0a939ed057c31716e18a7a22b9", size = 21259016, upload-time = "2025-07-24T20:24:35.214Z" },
    { url = "https://files.pythonhosted.org/packages/c4/2b/792b341463fa93fc7e55abbdbe87dac316c5b8cb5e94fb7a59fb6fa0cda5/numpy-2.3.2-cp311-cp311-macosx_11_0_arm64.whl", hash = "sha256:7a0e27186e781a69959d0230dd9909b5e26024f8da10683bd6344baea1885168", size = 14451158, upload-time = "2025-07-24T20:24:58.397Z" },
    { url = "https://files.pythonhosted.org/packages/b7/13/e792d7209261afb0c9f4759ffef6135b35c77c6349a151f488f531d13595/numpy-2.3.2-cp311-cp311-macosx_14_0_arm64.whl", hash = "sha256:f0a1a8476ad77a228e41619af2fa9505cf69df928e9aaa165746584ea17fed2b", size = 5379817, upload-time = "2025-07-24T20:25:07.746Z" },
    { url = "https://files.pythonhosted.org/packages/49/ce/055274fcba4107c022b2113a213c7287346563f48d62e8d2a5176ad93217/numpy-2.3.2-cp311-cp311-macosx_14_0_x86_64.whl", hash = "sha256:cbc95b3813920145032412f7e33d12080f11dc776262df1712e1638207dde9e8", size = 6913606, upload-time = "2025-07-24T20:25:18.84Z" },
    { url = "https://files.pythonhosted.org/packages/17/f2/e4d72e6bc5ff01e2ab613dc198d560714971900c03674b41947e38606502/numpy-2.3.2-cp311-cp311-manylinux_2_27_aarch64.manylinux_2_28_aarch64.whl", hash = "sha256:f75018be4980a7324edc5930fe39aa391d5734531b1926968605416ff58c332d", size = 14589652, upload-time = "2025-07-24T20:25:40.356Z" },
    { url = "https://files.pythonhosted.org/packages/c8/b0/fbeee3000a51ebf7222016e2939b5c5ecf8000a19555d04a18f1e02521b8/numpy-2.3.2-cp311-cp311-manylinux_2_27_x86_64.manylinux_2_28_x86_64.whl", hash = "sha256:20b8200721840f5621b7bd03f8dcd78de33ec522fc40dc2641aa09537df010c3", size = 16938816, upload-time = "2025-07-24T20:26:05.721Z" },
    { url = "https://files.pythonhosted.org/packages/a9/ec/2f6c45c3484cc159621ea8fc000ac5a86f1575f090cac78ac27193ce82cd/numpy-2.3.2-cp311-cp311-musllinux_1_2_aarch64.whl", hash = "sha256:1f91e5c028504660d606340a084db4b216567ded1056ea2b4be4f9d10b67197f", size = 16370512, upload-time = "2025-07-24T20:26:30.545Z" },
    { url = "https://files.pythonhosted.org/packages/b5/01/dd67cf511850bd7aefd6347aaae0956ed415abea741ae107834aae7d6d4e/numpy-2.3.2-cp311-cp311-musllinux_1_2_x86_64.whl", hash = "sha256:fb1752a3bb9a3ad2d6b090b88a9a0ae1cd6f004ef95f75825e2f382c183b2097", size = 18884947, upload-time = "2025-07-24T20:26:58.24Z" },
    { url = "https://files.pythonhosted.org/packages/a7/17/2cf60fd3e6a61d006778735edf67a222787a8c1a7842aed43ef96d777446/numpy-2.3.2-cp311-cp311-win32.whl", hash = "sha256:4ae6863868aaee2f57503c7a5052b3a2807cf7a3914475e637a0ecd366ced220", size = 6599494, upload-time = "2025-07-24T20:27:09.786Z" },
    { url = "https://files.pythonhosted.org/packages/d5/03/0eade211c504bda872a594f045f98ddcc6caef2b7c63610946845e304d3f/numpy-2.3.2-cp311-cp311-win_amd64.whl", hash = "sha256:240259d6564f1c65424bcd10f435145a7644a65a6811cfc3201c4a429ba79170", size = 13087889, upload-time = "2025-07-24T20:27:29.558Z" },
    { url = "https://files.pythonhosted.org/packages/13/32/2c7979d39dafb2a25087e12310fc7f3b9d3c7d960df4f4bc97955ae0ce1d/numpy-2.3.2-cp311-cp311-win_arm64.whl", hash = "sha256:4209f874d45f921bde2cff1ffcd8a3695f545ad2ffbef6d3d3c6768162efab89", size = 10459560, upload-time = "2025-07-24T20:27:46.803Z" },
    { url = "https://files.pythonhosted.org/packages/00/6d/745dd1c1c5c284d17725e5c802ca4d45cfc6803519d777f087b71c9f4069/numpy-2.3.2-cp312-cp312-macosx_10_13_x86_64.whl", hash = "sha256:bc3186bea41fae9d8e90c2b4fb5f0a1f5a690682da79b92574d63f56b529080b", size = 20956420, upload-time = "2025-07-24T20:28:18.002Z" },
    { url = "https://files.pythonhosted.org/packages/bc/96/e7b533ea5740641dd62b07a790af5d9d8fec36000b8e2d0472bd7574105f/numpy-2.3.2-cp312-cp312-macosx_11_0_arm64.whl", hash = "sha256:2f4f0215edb189048a3c03bd5b19345bdfa7b45a7a6f72ae5945d2a28272727f", size = 14184660, upload-time = "2025-07-24T20:28:39.522Z" },
    { url = "https://files.pythonhosted.org/packages/2b/53/102c6122db45a62aa20d1b18c9986f67e6b97e0d6fbc1ae13e3e4c84430c/numpy-2.3.2-cp312-cp312-macosx_14_0_arm64.whl", hash = "sha256:8b1224a734cd509f70816455c3cffe13a4f599b1bf7130f913ba0e2c0b2006c0", size = 5113382, upload-time = "2025-07-24T20:28:48.544Z" },
    { url = "https://files.pythonhosted.org/packages/2b/21/376257efcbf63e624250717e82b4fae93d60178f09eb03ed766dbb48ec9c/numpy-2.3.2-cp312-cp312-macosx_14_0_x86_64.whl", hash = "sha256:3dcf02866b977a38ba3ec10215220609ab9667378a9e2150615673f3ffd6c73b", size = 6647258, upload-time = "2025-07-24T20:28:59.104Z" },
    { url = "https://files.pythonhosted.org/packages/91/ba/f4ebf257f08affa464fe6036e13f2bf9d4642a40228781dc1235da81be9f/numpy-2.3.2-cp312-cp312-manylinux_2_27_aarch64.manylinux_2_28_aarch64.whl", hash = "sha256:572d5512df5470f50ada8d1972c5f1082d9a0b7aa5944db8084077570cf98370", size = 14281409, upload-time = "2025-07-24T20:40:30.298Z" },
    { url = "https://files.pythonhosted.org/packages/59/ef/f96536f1df42c668cbacb727a8c6da7afc9c05ece6d558927fb1722693e1/numpy-2.3.2-cp312-cp312-manylinux_2_27_x86_64.manylinux_2_28_x86_64.whl", hash = "sha256:8145dd6d10df13c559d1e4314df29695613575183fa2e2d11fac4c208c8a1f73", size = 16641317, upload-time = "2025-07-24T20:40:56.625Z" },
    { url = "https://files.pythonhosted.org/packages/f6/a7/af813a7b4f9a42f498dde8a4c6fcbff8100eed00182cc91dbaf095645f38/numpy-2.3.2-cp312-cp312-musllinux_1_2_aarch64.whl", hash = "sha256:103ea7063fa624af04a791c39f97070bf93b96d7af7eb23530cd087dc8dbe9dc", size = 16056262, upload-time = "2025-07-24T20:41:20.797Z" },
    { url = "https://files.pythonhosted.org/packages/8b/5d/41c4ef8404caaa7f05ed1cfb06afe16a25895260eacbd29b4d84dff2920b/numpy-2.3.2-cp312-cp312-musllinux_1_2_x86_64.whl", hash = "sha256:fc927d7f289d14f5e037be917539620603294454130b6de200091e23d27dc9be", size = 18579342, upload-time = "2025-07-24T20:41:50.753Z" },
    { url = "https://files.pythonhosted.org/packages/a1/4f/9950e44c5a11636f4a3af6e825ec23003475cc9a466edb7a759ed3ea63bd/numpy-2.3.2-cp312-cp312-win32.whl", hash = "sha256:d95f59afe7f808c103be692175008bab926b59309ade3e6d25009e9a171f7036", size = 6320610, upload-time = "2025-07-24T20:42:01.551Z" },
    { url = "https://files.pythonhosted.org/packages/7c/2f/244643a5ce54a94f0a9a2ab578189c061e4a87c002e037b0829dd77293b6/numpy-2.3.2-cp312-cp312-win_amd64.whl", hash = "sha256:9e196ade2400c0c737d93465327d1ae7c06c7cb8a1756121ebf54b06ca183c7f", size = 12786292, upload-time = "2025-07-24T20:42:20.738Z" },
    { url = "https://files.pythonhosted.org/packages/54/cd/7b5f49d5d78db7badab22d8323c1b6ae458fbf86c4fdfa194ab3cd4eb39b/numpy-2.3.2-cp312-cp312-win_arm64.whl", hash = "sha256:ee807923782faaf60d0d7331f5e86da7d5e3079e28b291973c545476c2b00d07", size = 10194071, upload-time = "2025-07-24T20:42:36.657Z" },
    { url = "https://files.pythonhosted.org/packages/1c/c0/c6bb172c916b00700ed3bf71cb56175fd1f7dbecebf8353545d0b5519f6c/numpy-2.3.2-cp313-cp313-macosx_10_13_x86_64.whl", hash = "sha256:c8d9727f5316a256425892b043736d63e89ed15bbfe6556c5ff4d9d4448ff3b3", size = 20949074, upload-time = "2025-07-24T20:43:07.813Z" },
    { url = "https://files.pythonhosted.org/packages/20/4e/c116466d22acaf4573e58421c956c6076dc526e24a6be0903219775d862e/numpy-2.3.2-cp313-cp313-macosx_11_0_arm64.whl", hash = "sha256:efc81393f25f14d11c9d161e46e6ee348637c0a1e8a54bf9dedc472a3fae993b", size = 14177311, upload-time = "2025-07-24T20:43:29.335Z" },
    { url = "https://files.pythonhosted.org/packages/78/45/d4698c182895af189c463fc91d70805d455a227261d950e4e0f1310c2550/numpy-2.3.2-cp313-cp313-macosx_14_0_arm64.whl", hash = "sha256:dd937f088a2df683cbb79dda9a772b62a3e5a8a7e76690612c2737f38c6ef1b6", size = 5106022, upload-time = "2025-07-24T20:43:37.999Z" },
    { url = "https://files.pythonhosted.org/packages/9f/76/3e6880fef4420179309dba72a8c11f6166c431cf6dee54c577af8906f914/numpy-2.3.2-cp313-cp313-macosx_14_0_x86_64.whl", hash = "sha256:11e58218c0c46c80509186e460d79fbdc9ca1eb8d8aee39d8f2dc768eb781089", size = 6640135, upload-time = "2025-07-24T20:43:49.28Z" },
    { url = "https://files.pythonhosted.org/packages/34/fa/87ff7f25b3c4ce9085a62554460b7db686fef1e0207e8977795c7b7d7ba1/numpy-2.3.2-cp313-cp313-manylinux_2_27_aarch64.manylinux_2_28_aarch64.whl", hash = "sha256:5ad4ebcb683a1f99f4f392cc522ee20a18b2bb12a2c1c42c3d48d5a1adc9d3d2", size = 14278147, upload-time = "2025-07-24T20:44:10.328Z" },
    { url = "https://files.pythonhosted.org/packages/1d/0f/571b2c7a3833ae419fe69ff7b479a78d313581785203cc70a8db90121b9a/numpy-2.3.2-cp313-cp313-manylinux_2_27_x86_64.manylinux_2_28_x86_64.whl", hash = "sha256:938065908d1d869c7d75d8ec45f735a034771c6ea07088867f713d1cd3bbbe4f", size = 16635989, upload-time = "2025-07-24T20:44:34.88Z" },
    { url = "https://files.pythonhosted.org/packages/24/5a/84ae8dca9c9a4c592fe11340b36a86ffa9fd3e40513198daf8a97839345c/numpy-2.3.2-cp313-cp313-musllinux_1_2_aarch64.whl", hash = "sha256:66459dccc65d8ec98cc7df61307b64bf9e08101f9598755d42d8ae65d9a7a6ee", size = 16053052, upload-time = "2025-07-24T20:44:58.872Z" },
    { url = "https://files.pythonhosted.org/packages/57/7c/e5725d99a9133b9813fcf148d3f858df98511686e853169dbaf63aec6097/numpy-2.3.2-cp313-cp313-musllinux_1_2_x86_64.whl", hash = "sha256:a7af9ed2aa9ec5950daf05bb11abc4076a108bd3c7db9aa7251d5f107079b6a6", size = 18577955, upload-time = "2025-07-24T20:45:26.714Z" },
    { url = "https://files.pythonhosted.org/packages/ae/11/7c546fcf42145f29b71e4d6f429e96d8d68e5a7ba1830b2e68d7418f0bbd/numpy-2.3.2-cp313-cp313-win32.whl", hash = "sha256:906a30249315f9c8e17b085cc5f87d3f369b35fedd0051d4a84686967bdbbd0b", size = 6311843, upload-time = "2025-07-24T20:49:24.444Z" },
    { url = "https://files.pythonhosted.org/packages/aa/6f/a428fd1cb7ed39b4280d057720fed5121b0d7754fd2a9768640160f5517b/numpy-2.3.2-cp313-cp313-win_amd64.whl", hash = "sha256:c63d95dc9d67b676e9108fe0d2182987ccb0f11933c1e8959f42fa0da8d4fa56", size = 12782876, upload-time = "2025-07-24T20:49:43.227Z" },
    { url = "https://files.pythonhosted.org/packages/65/85/4ea455c9040a12595fb6c43f2c217257c7b52dd0ba332c6a6c1d28b289fe/numpy-2.3.2-cp313-cp313-win_arm64.whl", hash = "sha256:b05a89f2fb84d21235f93de47129dd4f11c16f64c87c33f5e284e6a3a54e43f2", size = 10192786, upload-time = "2025-07-24T20:49:59.443Z" },
    { url = "https://files.pythonhosted.org/packages/80/23/8278f40282d10c3f258ec3ff1b103d4994bcad78b0cba9208317f6bb73da/numpy-2.3.2-cp313-cp313t-macosx_10_13_x86_64.whl", hash = "sha256:4e6ecfeddfa83b02318f4d84acf15fbdbf9ded18e46989a15a8b6995dfbf85ab", size = 21047395, upload-time = "2025-07-24T20:45:58.821Z" },
    { url = "https://files.pythonhosted.org/packages/1f/2d/624f2ce4a5df52628b4ccd16a4f9437b37c35f4f8a50d00e962aae6efd7a/numpy-2.3.2-cp313-cp313t-macosx_11_0_arm64.whl", hash = "sha256:508b0eada3eded10a3b55725b40806a4b855961040180028f52580c4729916a2", size = 14300374, upload-time = "2025-07-24T20:46:20.207Z" },
    { url = "https://files.pythonhosted.org/packages/f6/62/ff1e512cdbb829b80a6bd08318a58698867bca0ca2499d101b4af063ee97/numpy-2.3.2-cp313-cp313t-macosx_14_0_arm64.whl", hash = "sha256:754d6755d9a7588bdc6ac47dc4ee97867271b17cee39cb87aef079574366db0a", size = 5228864, upload-time = "2025-07-24T20:46:30.58Z" },
    { url = "https://files.pythonhosted.org/packages/7d/8e/74bc18078fff03192d4032cfa99d5a5ca937807136d6f5790ce07ca53515/numpy-2.3.2-cp313-cp313t-macosx_14_0_x86_64.whl", hash = "sha256:a9f66e7d2b2d7712410d3bc5684149040ef5f19856f20277cd17ea83e5006286", size = 6737533, upload-time = "2025-07-24T20:46:46.111Z" },
    { url = "https://files.pythonhosted.org/packages/19/ea/0731efe2c9073ccca5698ef6a8c3667c4cf4eea53fcdcd0b50140aba03bc/numpy-2.3.2-cp313-cp313t-manylinux_2_27_aarch64.manylinux_2_28_aarch64.whl", hash = "sha256:de6ea4e5a65d5a90c7d286ddff2b87f3f4ad61faa3db8dabe936b34c2275b6f8", size = 14352007, upload-time = "2025-07-24T20:47:07.1Z" },
    { url = "https://files.pythonhosted.org/packages/cf/90/36be0865f16dfed20f4bc7f75235b963d5939707d4b591f086777412ff7b/numpy-2.3.2-cp313-cp313t-manylinux_2_27_x86_64.manylinux_2_28_x86_64.whl", hash = "sha256:a3ef07ec8cbc8fc9e369c8dcd52019510c12da4de81367d8b20bc692aa07573a", size = 16701914, upload-time = "2025-07-24T20:47:32.459Z" },
    { url = "https://files.pythonhosted.org/packages/94/30/06cd055e24cb6c38e5989a9e747042b4e723535758e6153f11afea88c01b/numpy-2.3.2-cp313-cp313t-musllinux_1_2_aarch64.whl", hash = "sha256:27c9f90e7481275c7800dc9c24b7cc40ace3fdb970ae4d21eaff983a32f70c91", size = 16132708, upload-time = "2025-07-24T20:47:58.129Z" },
    { url = "https://files.pythonhosted.org/packages/9a/14/ecede608ea73e58267fd7cb78f42341b3b37ba576e778a1a06baffbe585c/numpy-2.3.2-cp313-cp313t-musllinux_1_2_x86_64.whl", hash = "sha256:07b62978075b67eee4065b166d000d457c82a1efe726cce608b9db9dd66a73a5", size = 18651678, upload-time = "2025-07-24T20:48:25.402Z" },
    { url = "https://files.pythonhosted.org/packages/40/f3/2fe6066b8d07c3685509bc24d56386534c008b462a488b7f503ba82b8923/numpy-2.3.2-cp313-cp313t-win32.whl", hash = "sha256:c771cfac34a4f2c0de8e8c97312d07d64fd8f8ed45bc9f5726a7e947270152b5", size = 6441832, upload-time = "2025-07-24T20:48:37.181Z" },
    { url = "https://files.pythonhosted.org/packages/0b/ba/0937d66d05204d8f28630c9c60bc3eda68824abde4cf756c4d6aad03b0c6/numpy-2.3.2-cp313-cp313t-win_amd64.whl", hash = "sha256:72dbebb2dcc8305c431b2836bcc66af967df91be793d63a24e3d9b741374c450", size = 12927049, upload-time = "2025-07-24T20:48:56.24Z" },
    { url = "https://files.pythonhosted.org/packages/e9/ed/13542dd59c104d5e654dfa2ac282c199ba64846a74c2c4bcdbc3a0f75df1/numpy-2.3.2-cp313-cp313t-win_arm64.whl", hash = "sha256:72c6df2267e926a6d5286b0a6d556ebe49eae261062059317837fda12ddf0c1a", size = 10262935, upload-time = "2025-07-24T20:49:13.136Z" },
    { url = "https://files.pythonhosted.org/packages/c9/7c/7659048aaf498f7611b783e000c7268fcc4dcf0ce21cd10aad7b2e8f9591/numpy-2.3.2-cp314-cp314-macosx_10_13_x86_64.whl", hash = "sha256:448a66d052d0cf14ce9865d159bfc403282c9bc7bb2a31b03cc18b651eca8b1a", size = 20950906, upload-time = "2025-07-24T20:50:30.346Z" },
    { url = "https://files.pythonhosted.org/packages/80/db/984bea9d4ddf7112a04cfdfb22b1050af5757864cfffe8e09e44b7f11a10/numpy-2.3.2-cp314-cp314-macosx_11_0_arm64.whl", hash = "sha256:546aaf78e81b4081b2eba1d105c3b34064783027a06b3ab20b6eba21fb64132b", size = 14185607, upload-time = "2025-07-24T20:50:51.923Z" },
    { url = "https://files.pythonhosted.org/packages/e4/76/b3d6f414f4eca568f469ac112a3b510938d892bc5a6c190cb883af080b77/numpy-2.3.2-cp314-cp314-macosx_14_0_arm64.whl", hash = "sha256:87c930d52f45df092f7578889711a0768094debf73cfcde105e2d66954358125", size = 5114110, upload-time = "2025-07-24T20:51:01.041Z" },
    { url = "https://files.pythonhosted.org/packages/9e/d2/6f5e6826abd6bca52392ed88fe44a4b52aacb60567ac3bc86c67834c3a56/numpy-2.3.2-cp314-cp314-macosx_14_0_x86_64.whl", hash = "sha256:8dc082ea901a62edb8f59713c6a7e28a85daddcb67454c839de57656478f5b19", size = 6642050, upload-time = "2025-07-24T20:51:11.64Z" },
    { url = "https://files.pythonhosted.org/packages/c4/43/f12b2ade99199e39c73ad182f103f9d9791f48d885c600c8e05927865baf/numpy-2.3.2-cp314-cp314-manylinux_2_27_aarch64.manylinux_2_28_aarch64.whl", hash = "sha256:af58de8745f7fa9ca1c0c7c943616c6fe28e75d0c81f5c295810e3c83b5be92f", size = 14296292, upload-time = "2025-07-24T20:51:33.488Z" },
    { url = "https://files.pythonhosted.org/packages/5d/f9/77c07d94bf110a916b17210fac38680ed8734c236bfed9982fd8524a7b47/numpy-2.3.2-cp314-cp314-manylinux_2_27_x86_64.manylinux_2_28_x86_64.whl", hash = "sha256:fed5527c4cf10f16c6d0b6bee1f89958bccb0ad2522c8cadc2efd318bcd545f5", size = 16638913, upload-time = "2025-07-24T20:51:58.517Z" },
    { url = "https://files.pythonhosted.org/packages/9b/d1/9d9f2c8ea399cc05cfff8a7437453bd4e7d894373a93cdc46361bbb49a7d/numpy-2.3.2-cp314-cp314-musllinux_1_2_aarch64.whl", hash = "sha256:095737ed986e00393ec18ec0b21b47c22889ae4b0cd2d5e88342e08b01141f58", size = 16071180, upload-time = "2025-07-24T20:52:22.827Z" },
    { url = "https://files.pythonhosted.org/packages/4c/41/82e2c68aff2a0c9bf315e47d61951099fed65d8cb2c8d9dc388cb87e947e/numpy-2.3.2-cp314-cp314-musllinux_1_2_x86_64.whl", hash = "sha256:b5e40e80299607f597e1a8a247ff8d71d79c5b52baa11cc1cce30aa92d2da6e0", size = 18576809, upload-time = "2025-07-24T20:52:51.015Z" },
    { url = "https://files.pythonhosted.org/packages/14/14/4b4fd3efb0837ed252d0f583c5c35a75121038a8c4e065f2c259be06d2d8/numpy-2.3.2-cp314-cp314-win32.whl", hash = "sha256:7d6e390423cc1f76e1b8108c9b6889d20a7a1f59d9a60cac4a050fa734d6c1e2", size = 6366410, upload-time = "2025-07-24T20:56:44.949Z" },
    { url = "https://files.pythonhosted.org/packages/11/9e/b4c24a6b8467b61aced5c8dc7dcfce23621baa2e17f661edb2444a418040/numpy-2.3.2-cp314-cp314-win_amd64.whl", hash = "sha256:b9d0878b21e3918d76d2209c924ebb272340da1fb51abc00f986c258cd5e957b", size = 12918821, upload-time = "2025-07-24T20:57:06.479Z" },
    { url = "https://files.pythonhosted.org/packages/0e/0f/0dc44007c70b1007c1cef86b06986a3812dd7106d8f946c09cfa75782556/numpy-2.3.2-cp314-cp314-win_arm64.whl", hash = "sha256:2738534837c6a1d0c39340a190177d7d66fdf432894f469728da901f8f6dc910", size = 10477303, upload-time = "2025-07-24T20:57:22.879Z" },
    { url = "https://files.pythonhosted.org/packages/8b/3e/075752b79140b78ddfc9c0a1634d234cfdbc6f9bbbfa6b7504e445ad7d19/numpy-2.3.2-cp314-cp314t-macosx_10_13_x86_64.whl", hash = "sha256:4d002ecf7c9b53240be3bb69d80f86ddbd34078bae04d87be81c1f58466f264e", size = 21047524, upload-time = "2025-07-24T20:53:22.086Z" },
    { url = "https://files.pythonhosted.org/packages/fe/6d/60e8247564a72426570d0e0ea1151b95ce5bd2f1597bb878a18d32aec855/numpy-2.3.2-cp314-cp314t-macosx_11_0_arm64.whl", hash = "sha256:293b2192c6bcce487dbc6326de5853787f870aeb6c43f8f9c6496db5b1781e45", size = 14300519, upload-time = "2025-07-24T20:53:44.053Z" },
    { url = "https://files.pythonhosted.org/packages/4d/73/d8326c442cd428d47a067070c3ac6cc3b651a6e53613a1668342a12d4479/numpy-2.3.2-cp314-cp314t-macosx_14_0_arm64.whl", hash = "sha256:0a4f2021a6da53a0d580d6ef5db29947025ae8b35b3250141805ea9a32bbe86b", size = 5228972, upload-time = "2025-07-24T20:53:53.81Z" },
    { url = "https://files.pythonhosted.org/packages/34/2e/e71b2d6dad075271e7079db776196829019b90ce3ece5c69639e4f6fdc44/numpy-2.3.2-cp314-cp314t-macosx_14_0_x86_64.whl", hash = "sha256:9c144440db4bf3bb6372d2c3e49834cc0ff7bb4c24975ab33e01199e645416f2", size = 6737439, upload-time = "2025-07-24T20:54:04.742Z" },
    { url = "https://files.pythonhosted.org/packages/15/b0/d004bcd56c2c5e0500ffc65385eb6d569ffd3363cb5e593ae742749b2daa/numpy-2.3.2-cp314-cp314t-manylinux_2_27_aarch64.manylinux_2_28_aarch64.whl", hash = "sha256:f92d6c2a8535dc4fe4419562294ff957f83a16ebdec66df0805e473ffaad8bd0", size = 14352479, upload-time = "2025-07-24T20:54:25.819Z" },
    { url = "https://files.pythonhosted.org/packages/11/e3/285142fcff8721e0c99b51686426165059874c150ea9ab898e12a492e291/numpy-2.3.2-cp314-cp314t-manylinux_2_27_x86_64.manylinux_2_28_x86_64.whl", hash = "sha256:cefc2219baa48e468e3db7e706305fcd0c095534a192a08f31e98d83a7d45fb0", size = 16702805, upload-time = "2025-07-24T20:54:50.814Z" },
    { url = "https://files.pythonhosted.org/packages/33/c3/33b56b0e47e604af2c7cd065edca892d180f5899599b76830652875249a3/numpy-2.3.2-cp314-cp314t-musllinux_1_2_aarch64.whl", hash = "sha256:76c3e9501ceb50b2ff3824c3589d5d1ab4ac857b0ee3f8f49629d0de55ecf7c2", size = 16133830, upload-time = "2025-07-24T20:55:17.306Z" },
    { url = "https://files.pythonhosted.org/packages/6e/ae/7b1476a1f4d6a48bc669b8deb09939c56dd2a439db1ab03017844374fb67/numpy-2.3.2-cp314-cp314t-musllinux_1_2_x86_64.whl", hash = "sha256:122bf5ed9a0221b3419672493878ba4967121514b1d7d4656a7580cd11dddcbf", size = 18652665, upload-time = "2025-07-24T20:55:46.665Z" },
    { url = "https://files.pythonhosted.org/packages/14/ba/5b5c9978c4bb161034148ade2de9db44ec316fab89ce8c400db0e0c81f86/numpy-2.3.2-cp314-cp314t-win32.whl", hash = "sha256:6f1ae3dcb840edccc45af496f312528c15b1f79ac318169d094e85e4bb35fdf1", size = 6514777, upload-time = "2025-07-24T20:55:57.66Z" },
    { url = "https://files.pythonhosted.org/packages/eb/46/3dbaf0ae7c17cdc46b9f662c56da2054887b8d9e737c1476f335c83d33db/numpy-2.3.2-cp314-cp314t-win_amd64.whl", hash = "sha256:087ffc25890d89a43536f75c5fe8770922008758e8eeeef61733957041ed2f9b", size = 13111856, upload-time = "2025-07-24T20:56:17.318Z" },
    { url = "https://files.pythonhosted.org/packages/c1/9e/1652778bce745a67b5fe05adde60ed362d38eb17d919a540e813d30f6874/numpy-2.3.2-cp314-cp314t-win_arm64.whl", hash = "sha256:092aeb3449833ea9c0bf0089d70c29ae480685dd2377ec9cdbbb620257f84631", size = 10544226, upload-time = "2025-07-24T20:56:34.509Z" },
    { url = "https://files.pythonhosted.org/packages/cf/ea/50ebc91d28b275b23b7128ef25c3d08152bc4068f42742867e07a870a42a/numpy-2.3.2-pp311-pypy311_pp73-macosx_10_15_x86_64.whl", hash = "sha256:14a91ebac98813a49bc6aa1a0dfc09513dcec1d97eaf31ca21a87221a1cdcb15", size = 21130338, upload-time = "2025-07-24T20:57:54.37Z" },
    { url = "https://files.pythonhosted.org/packages/9f/57/cdd5eac00dd5f137277355c318a955c0d8fb8aa486020c22afd305f8b88f/numpy-2.3.2-pp311-pypy311_pp73-macosx_11_0_arm64.whl", hash = "sha256:71669b5daae692189540cffc4c439468d35a3f84f0c88b078ecd94337f6cb0ec", size = 14375776, upload-time = "2025-07-24T20:58:16.303Z" },
    { url = "https://files.pythonhosted.org/packages/83/85/27280c7f34fcd305c2209c0cdca4d70775e4859a9eaa92f850087f8dea50/numpy-2.3.2-pp311-pypy311_pp73-macosx_14_0_arm64.whl", hash = "sha256:69779198d9caee6e547adb933941ed7520f896fd9656834c300bdf4dd8642712", size = 5304882, upload-time = "2025-07-24T20:58:26.199Z" },
    { url = "https://files.pythonhosted.org/packages/48/b4/6500b24d278e15dd796f43824e69939d00981d37d9779e32499e823aa0aa/numpy-2.3.2-pp311-pypy311_pp73-macosx_14_0_x86_64.whl", hash = "sha256:2c3271cc4097beb5a60f010bcc1cc204b300bb3eafb4399376418a83a1c6373c", size = 6818405, upload-time = "2025-07-24T20:58:37.341Z" },
    { url = "https://files.pythonhosted.org/packages/9b/c9/142c1e03f199d202da8e980c2496213509291b6024fd2735ad28ae7065c7/numpy-2.3.2-pp311-pypy311_pp73-manylinux_2_27_aarch64.manylinux_2_28_aarch64.whl", hash = "sha256:8446acd11fe3dc1830568c941d44449fd5cb83068e5c70bd5a470d323d448296", size = 14419651, upload-time = "2025-07-24T20:58:59.048Z" },
    { url = "https://files.pythonhosted.org/packages/8b/95/8023e87cbea31a750a6c00ff9427d65ebc5fef104a136bfa69f76266d614/numpy-2.3.2-pp311-pypy311_pp73-manylinux_2_27_x86_64.manylinux_2_28_x86_64.whl", hash = "sha256:aa098a5ab53fa407fded5870865c6275a5cd4101cfdef8d6fafc48286a96e981", size = 16760166, upload-time = "2025-07-24T21:28:56.38Z" },
    { url = "https://files.pythonhosted.org/packages/78/e3/6690b3f85a05506733c7e90b577e4762517404ea78bab2ca3a5cb1aeb78d/numpy-2.3.2-pp311-pypy311_pp73-win_amd64.whl", hash = "sha256:6936aff90dda378c09bea075af0d9c675fe3a977a9d2402f95a87f440f59f619", size = 12977811, upload-time = "2025-07-24T21:29:18.234Z" },
]

[[package]]
name = "nvidia-cublas-cu12"
version = "12.9.1.4"
source = { registry = "https://pypi.org/simple" }
wheels = [
    { url = "https://files.pythonhosted.org/packages/77/3c/aa88abe01f3be3d1f8f787d1d33dc83e76fec05945f9a28fbb41cfb99cd5/nvidia_cublas_cu12-12.9.1.4-py3-none-manylinux_2_27_x86_64.whl", hash = "sha256:453611eb21a7c1f2c2156ed9f3a45b691deda0440ec550860290dc901af5b4c2", size = 581242350, upload-time = "2025-06-05T20:04:51.979Z" },
]

[[package]]
name = "nvidia-cuda-cupti-cu12"
version = "12.9.79"
source = { registry = "https://pypi.org/simple" }
wheels = [
    { url = "https://files.pythonhosted.org/packages/c1/2e/b84e32197e33f39907b455b83395a017e697c07a449a2b15fd07fc1c9981/nvidia_cuda_cupti_cu12-12.9.79-py3-none-manylinux_2_25_x86_64.whl", hash = "sha256:096bcf334f13e1984ba36685ad4c1d6347db214de03dbb6eebb237b41d9d934f", size = 10814997, upload-time = "2025-06-05T20:01:10.168Z" },
]

[[package]]
name = "nvidia-cuda-nvrtc-cu12"
version = "12.9.86"
source = { registry = "https://pypi.org/simple" }
wheels = [
    { url = "https://files.pythonhosted.org/packages/b8/85/e4af82cc9202023862090bfca4ea827d533329e925c758f0cde964cb54b7/nvidia_cuda_nvrtc_cu12-12.9.86-py3-none-manylinux2010_x86_64.manylinux_2_12_x86_64.whl", hash = "sha256:210cf05005a447e29214e9ce50851e83fc5f4358df8b453155d5e1918094dcb4", size = 89568129, upload-time = "2025-06-05T20:02:41.973Z" },
]

[[package]]
name = "nvidia-cuda-runtime-cu12"
version = "12.9.79"
source = { registry = "https://pypi.org/simple" }
wheels = [
    { url = "https://files.pythonhosted.org/packages/bc/46/a92db19b8309581092a3add7e6fceb4c301a3fd233969856a8cbf042cd3c/nvidia_cuda_runtime_cu12-12.9.79-py3-none-manylinux2014_x86_64.manylinux_2_17_x86_64.whl", hash = "sha256:25bba2dfb01d48a9b59ca474a1ac43c6ebf7011f1b0b8cc44f54eb6ac48a96c3", size = 3493179, upload-time = "2025-06-05T20:00:53.735Z" },
]

[[package]]
name = "nvidia-cudnn-cu12"
version = "9.10.2.21"
source = { registry = "https://pypi.org/simple" }
dependencies = [
    { name = "nvidia-cublas-cu12", marker = "sys_platform != 'darwin'" },
]
wheels = [
    { url = "https://files.pythonhosted.org/packages/ba/51/e123d997aa098c61d029f76663dedbfb9bc8dcf8c60cbd6adbe42f76d049/nvidia_cudnn_cu12-9.10.2.21-py3-none-manylinux_2_27_x86_64.whl", hash = "sha256:949452be657fa16687d0930933f032835951ef0892b37d2d53824d1a84dc97a8", size = 706758467, upload-time = "2025-06-06T21:54:08.597Z" },
]

[[package]]
name = "nvidia-cufft-cu12"
version = "11.4.1.4"
source = { registry = "https://pypi.org/simple" }
dependencies = [
    { name = "nvidia-nvjitlink-cu12", marker = "sys_platform != 'darwin'" },
]
wheels = [
    { url = "https://files.pythonhosted.org/packages/95/f4/61e6996dd20481ee834f57a8e9dca28b1869366a135e0d42e2aa8493bdd4/nvidia_cufft_cu12-11.4.1.4-py3-none-manylinux2014_x86_64.manylinux_2_17_x86_64.whl", hash = "sha256:c67884f2a7d276b4b80eb56a79322a95df592ae5e765cf1243693365ccab4e28", size = 200877592, upload-time = "2025-06-05T20:05:45.862Z" },
]

[[package]]
name = "nvidia-cufile-cu12"
version = "1.14.1.1"
source = { registry = "https://pypi.org/simple" }
wheels = [
    { url = "https://files.pythonhosted.org/packages/ad/28/b960e06d705a440c030edd84e16888ee14c743390bdb2a6368e92ffe8ef8/nvidia_cufile_cu12-1.14.1.1-py3-none-manylinux2014_x86_64.manylinux_2_17_x86_64.whl", hash = "sha256:9552e2231792e94b1ff17bc99e958cc0e6bbbaa4a9d91fa2dbeed97716628fe6", size = 1210714, upload-time = "2025-06-05T20:06:11.898Z" },
]

[[package]]
name = "nvidia-curand-cu12"
version = "10.3.10.19"
source = { registry = "https://pypi.org/simple" }
wheels = [
    { url = "https://files.pythonhosted.org/packages/31/44/193a0e171750ca9f8320626e8a1f2381e4077a65e69e2fb9708bd479e34a/nvidia_curand_cu12-10.3.10.19-py3-none-manylinux_2_27_x86_64.whl", hash = "sha256:49b274db4780d421bd2ccd362e1415c13887c53c214f0d4b761752b8f9f6aa1e", size = 68295626, upload-time = "2025-05-01T19:39:38.885Z" },
]

[[package]]
name = "nvidia-cusolver-cu12"
version = "11.7.5.82"
source = { registry = "https://pypi.org/simple" }
dependencies = [
    { name = "nvidia-cublas-cu12", marker = "sys_platform != 'darwin'" },
    { name = "nvidia-cusparse-cu12", marker = "sys_platform != 'darwin'" },
    { name = "nvidia-nvjitlink-cu12", marker = "sys_platform != 'darwin'" },
]
wheels = [
    { url = "https://files.pythonhosted.org/packages/33/40/79b0c64d44d6c166c0964ec1d803d067f4a145cca23e23925fd351d0e642/nvidia_cusolver_cu12-11.7.5.82-py3-none-manylinux_2_27_x86_64.whl", hash = "sha256:15da72d1340d29b5b3cf3fd100e3cd53421dde36002eda6ed93811af63c40d88", size = 338117415, upload-time = "2025-06-05T20:07:16.809Z" },
]

[[package]]
name = "nvidia-cusparse-cu12"
version = "12.5.10.65"
source = { registry = "https://pypi.org/simple" }
dependencies = [
    { name = "nvidia-nvjitlink-cu12", marker = "sys_platform != 'darwin'" },
]
wheels = [
    { url = "https://files.pythonhosted.org/packages/12/46/b0fd4b04f86577921feb97d8e2cf028afe04f614d17fb5013de9282c9216/nvidia_cusparse_cu12-12.5.10.65-py3-none-manylinux2014_x86_64.manylinux_2_17_x86_64.whl", hash = "sha256:73060ce019ac064a057267c585bf1fd5a353734151f87472ff02b2c5c9984e78", size = 366465088, upload-time = "2025-06-05T20:08:20.413Z" },
]

[[package]]
name = "nvidia-cusparselt-cu12"
version = "0.7.1"
source = { registry = "https://pypi.org/simple" }
wheels = [
    { url = "https://files.pythonhosted.org/packages/56/79/12978b96bd44274fe38b5dde5cfb660b1d114f70a65ef962bcbbed99b549/nvidia_cusparselt_cu12-0.7.1-py3-none-manylinux2014_x86_64.whl", hash = "sha256:f1bb701d6b930d5a7cea44c19ceb973311500847f81b634d802b7b539dc55623", size = 287193691, upload-time = "2025-02-26T00:15:44.104Z" },
]

[[package]]
name = "nvidia-nccl-cu12"
version = "2.27.3"
source = { registry = "https://pypi.org/simple" }
wheels = [
    { url = "https://files.pythonhosted.org/packages/5c/5b/4e4fff7bad39adf89f735f2bc87248c81db71205b62bcc0d5ca5b606b3c3/nvidia_nccl_cu12-2.27.3-py3-none-manylinux2014_x86_64.manylinux_2_17_x86_64.whl", hash = "sha256:adf27ccf4238253e0b826bce3ff5fa532d65fc42322c8bfdfaf28024c0fbe039", size = 322364134, upload-time = "2025-06-03T21:58:04.013Z" },
]

[[package]]
name = "nvidia-nvjitlink-cu12"
version = "12.9.86"
source = { registry = "https://pypi.org/simple" }
wheels = [
    { url = "https://files.pythonhosted.org/packages/46/0c/c75bbfb967457a0b7670b8ad267bfc4fffdf341c074e0a80db06c24ccfd4/nvidia_nvjitlink_cu12-12.9.86-py3-none-manylinux2010_x86_64.manylinux_2_12_x86_64.whl", hash = "sha256:e3f1171dbdc83c5932a45f0f4c99180a70de9bd2718c1ab77d14104f6d7147f9", size = 39748338, upload-time = "2025-06-05T20:10:25.613Z" },
]

[[package]]
name = "nvidia-nvtx-cu12"
version = "12.9.79"
source = { registry = "https://pypi.org/simple" }
wheels = [
    { url = "https://files.pythonhosted.org/packages/86/ed/bb230dce7741f2778ba2ae3e8778fdb8bc58eee9fd95f07bf7b2d18e8081/nvidia_nvtx_cu12-12.9.79-py3-none-manylinux1_x86_64.manylinux_2_5_x86_64.whl", hash = "sha256:fec150986817f2b4e7eed72ed059f2dcb9ba3856b9a96134e448eac946a6952f", size = 85504, upload-time = "2025-06-05T20:03:10.21Z" },
]

[[package]]
name = "packaging"
version = "25.0"
source = { registry = "https://pypi.org/simple" }
sdist = { url = "https://files.pythonhosted.org/packages/a1/d4/1fc4078c65507b51b96ca8f8c3ba19e6a61c8253c72794544580a7b6c24d/packaging-25.0.tar.gz", hash = "sha256:d443872c98d677bf60f6a1f2f8c1cb748e8fe762d2bf9d3148b5599295b0fc4f", size = 165727, upload-time = "2025-04-19T11:48:59.673Z" }
wheels = [
    { url = "https://files.pythonhosted.org/packages/20/12/38679034af332785aac8774540895e234f4d07f7545804097de4b666afd8/packaging-25.0-py3-none-any.whl", hash = "sha256:29572ef2b1f17581046b3a2227d5c611fb25ec70ca1ba8554b24b0e69331a484", size = 66469, upload-time = "2025-04-19T11:48:57.875Z" },
]

[[package]]
name = "pillow"
version = "11.3.0"
source = { registry = "https://pypi.org/simple" }
sdist = { url = "https://files.pythonhosted.org/packages/f3/0d/d0d6dea55cd152ce3d6767bb38a8fc10e33796ba4ba210cbab9354b6d238/pillow-11.3.0.tar.gz", hash = "sha256:3828ee7586cd0b2091b6209e5ad53e20d0649bbe87164a459d0676e035e8f523", size = 47113069, upload-time = "2025-07-01T09:16:30.666Z" }
wheels = [
    { url = "https://files.pythonhosted.org/packages/4c/5d/45a3553a253ac8763f3561371432a90bdbe6000fbdcf1397ffe502aa206c/pillow-11.3.0-cp310-cp310-macosx_10_10_x86_64.whl", hash = "sha256:1b9c17fd4ace828b3003dfd1e30bff24863e0eb59b535e8f80194d9cc7ecf860", size = 5316554, upload-time = "2025-07-01T09:13:39.342Z" },
    { url = "https://files.pythonhosted.org/packages/7c/c8/67c12ab069ef586a25a4a79ced553586748fad100c77c0ce59bb4983ac98/pillow-11.3.0-cp310-cp310-macosx_11_0_arm64.whl", hash = "sha256:65dc69160114cdd0ca0f35cb434633c75e8e7fad4cf855177a05bf38678f73ad", size = 4686548, upload-time = "2025-07-01T09:13:41.835Z" },
    { url = "https://files.pythonhosted.org/packages/2f/bd/6741ebd56263390b382ae4c5de02979af7f8bd9807346d068700dd6d5cf9/pillow-11.3.0-cp310-cp310-manylinux2014_aarch64.manylinux_2_17_aarch64.whl", hash = "sha256:7107195ddc914f656c7fc8e4a5e1c25f32e9236ea3ea860f257b0436011fddd0", size = 5859742, upload-time = "2025-07-03T13:09:47.439Z" },
    { url = "https://files.pythonhosted.org/packages/ca/0b/c412a9e27e1e6a829e6ab6c2dca52dd563efbedf4c9c6aa453d9a9b77359/pillow-11.3.0-cp310-cp310-manylinux2014_x86_64.manylinux_2_17_x86_64.whl", hash = "sha256:cc3e831b563b3114baac7ec2ee86819eb03caa1a2cef0b481a5675b59c4fe23b", size = 7633087, upload-time = "2025-07-03T13:09:51.796Z" },
    { url = "https://files.pythonhosted.org/packages/59/9d/9b7076aaf30f5dd17e5e5589b2d2f5a5d7e30ff67a171eb686e4eecc2adf/pillow-11.3.0-cp310-cp310-manylinux_2_27_aarch64.manylinux_2_28_aarch64.whl", hash = "sha256:f1f182ebd2303acf8c380a54f615ec883322593320a9b00438eb842c1f37ae50", size = 5963350, upload-time = "2025-07-01T09:13:43.865Z" },
    { url = "https://files.pythonhosted.org/packages/f0/16/1a6bf01fb622fb9cf5c91683823f073f053005c849b1f52ed613afcf8dae/pillow-11.3.0-cp310-cp310-manylinux_2_27_x86_64.manylinux_2_28_x86_64.whl", hash = "sha256:4445fa62e15936a028672fd48c4c11a66d641d2c05726c7ec1f8ba6a572036ae", size = 6631840, upload-time = "2025-07-01T09:13:46.161Z" },
    { url = "https://files.pythonhosted.org/packages/7b/e6/6ff7077077eb47fde78739e7d570bdcd7c10495666b6afcd23ab56b19a43/pillow-11.3.0-cp310-cp310-musllinux_1_2_aarch64.whl", hash = "sha256:71f511f6b3b91dd543282477be45a033e4845a40278fa8dcdbfdb07109bf18f9", size = 6074005, upload-time = "2025-07-01T09:13:47.829Z" },
    { url = "https://files.pythonhosted.org/packages/c3/3a/b13f36832ea6d279a697231658199e0a03cd87ef12048016bdcc84131601/pillow-11.3.0-cp310-cp310-musllinux_1_2_x86_64.whl", hash = "sha256:040a5b691b0713e1f6cbe222e0f4f74cd233421e105850ae3b3c0ceda520f42e", size = 6708372, upload-time = "2025-07-01T09:13:52.145Z" },
    { url = "https://files.pythonhosted.org/packages/6c/e4/61b2e1a7528740efbc70b3d581f33937e38e98ef3d50b05007267a55bcb2/pillow-11.3.0-cp310-cp310-win32.whl", hash = "sha256:89bd777bc6624fe4115e9fac3352c79ed60f3bb18651420635f26e643e3dd1f6", size = 6277090, upload-time = "2025-07-01T09:13:53.915Z" },
    { url = "https://files.pythonhosted.org/packages/a9/d3/60c781c83a785d6afbd6a326ed4d759d141de43aa7365725cbcd65ce5e54/pillow-11.3.0-cp310-cp310-win_amd64.whl", hash = "sha256:19d2ff547c75b8e3ff46f4d9ef969a06c30ab2d4263a9e287733aa8b2429ce8f", size = 6985988, upload-time = "2025-07-01T09:13:55.699Z" },
    { url = "https://files.pythonhosted.org/packages/9f/28/4f4a0203165eefb3763939c6789ba31013a2e90adffb456610f30f613850/pillow-11.3.0-cp310-cp310-win_arm64.whl", hash = "sha256:819931d25e57b513242859ce1876c58c59dc31587847bf74cfe06b2e0cb22d2f", size = 2422899, upload-time = "2025-07-01T09:13:57.497Z" },
    { url = "https://files.pythonhosted.org/packages/db/26/77f8ed17ca4ffd60e1dcd220a6ec6d71210ba398cfa33a13a1cd614c5613/pillow-11.3.0-cp311-cp311-macosx_10_10_x86_64.whl", hash = "sha256:1cd110edf822773368b396281a2293aeb91c90a2db00d78ea43e7e861631b722", size = 5316531, upload-time = "2025-07-01T09:13:59.203Z" },
    { url = "https://files.pythonhosted.org/packages/cb/39/ee475903197ce709322a17a866892efb560f57900d9af2e55f86db51b0a5/pillow-11.3.0-cp311-cp311-macosx_11_0_arm64.whl", hash = "sha256:9c412fddd1b77a75aa904615ebaa6001f169b26fd467b4be93aded278266b288", size = 4686560, upload-time = "2025-07-01T09:14:01.101Z" },
    { url = "https://files.pythonhosted.org/packages/d5/90/442068a160fd179938ba55ec8c97050a612426fae5ec0a764e345839f76d/pillow-11.3.0-cp311-cp311-manylinux2014_aarch64.manylinux_2_17_aarch64.whl", hash = "sha256:7d1aa4de119a0ecac0a34a9c8bde33f34022e2e8f99104e47a3ca392fd60e37d", size = 5870978, upload-time = "2025-07-03T13:09:55.638Z" },
    { url = "https://files.pythonhosted.org/packages/13/92/dcdd147ab02daf405387f0218dcf792dc6dd5b14d2573d40b4caeef01059/pillow-11.3.0-cp311-cp311-manylinux2014_x86_64.manylinux_2_17_x86_64.whl", hash = "sha256:91da1d88226663594e3f6b4b8c3c8d85bd504117d043740a8e0ec449087cc494", size = 7641168, upload-time = "2025-07-03T13:10:00.37Z" },
    { url = "https://files.pythonhosted.org/packages/6e/db/839d6ba7fd38b51af641aa904e2960e7a5644d60ec754c046b7d2aee00e5/pillow-11.3.0-cp311-cp311-manylinux_2_27_aarch64.manylinux_2_28_aarch64.whl", hash = "sha256:643f189248837533073c405ec2f0bb250ba54598cf80e8c1e043381a60632f58", size = 5973053, upload-time = "2025-07-01T09:14:04.491Z" },
    { url = "https://files.pythonhosted.org/packages/f2/2f/d7675ecae6c43e9f12aa8d58b6012683b20b6edfbdac7abcb4e6af7a3784/pillow-11.3.0-cp311-cp311-manylinux_2_27_x86_64.manylinux_2_28_x86_64.whl", hash = "sha256:106064daa23a745510dabce1d84f29137a37224831d88eb4ce94bb187b1d7e5f", size = 6640273, upload-time = "2025-07-01T09:14:06.235Z" },
    { url = "https://files.pythonhosted.org/packages/45/ad/931694675ede172e15b2ff03c8144a0ddaea1d87adb72bb07655eaffb654/pillow-11.3.0-cp311-cp311-musllinux_1_2_aarch64.whl", hash = "sha256:cd8ff254faf15591e724dc7c4ddb6bf4793efcbe13802a4ae3e863cd300b493e", size = 6082043, upload-time = "2025-07-01T09:14:07.978Z" },
    { url = "https://files.pythonhosted.org/packages/3a/04/ba8f2b11fc80d2dd462d7abec16351b45ec99cbbaea4387648a44190351a/pillow-11.3.0-cp311-cp311-musllinux_1_2_x86_64.whl", hash = "sha256:932c754c2d51ad2b2271fd01c3d121daaa35e27efae2a616f77bf164bc0b3e94", size = 6715516, upload-time = "2025-07-01T09:14:10.233Z" },
    { url = "https://files.pythonhosted.org/packages/48/59/8cd06d7f3944cc7d892e8533c56b0acb68399f640786313275faec1e3b6f/pillow-11.3.0-cp311-cp311-win32.whl", hash = "sha256:b4b8f3efc8d530a1544e5962bd6b403d5f7fe8b9e08227c6b255f98ad82b4ba0", size = 6274768, upload-time = "2025-07-01T09:14:11.921Z" },
    { url = "https://files.pythonhosted.org/packages/f1/cc/29c0f5d64ab8eae20f3232da8f8571660aa0ab4b8f1331da5c2f5f9a938e/pillow-11.3.0-cp311-cp311-win_amd64.whl", hash = "sha256:1a992e86b0dd7aeb1f053cd506508c0999d710a8f07b4c791c63843fc6a807ac", size = 6986055, upload-time = "2025-07-01T09:14:13.623Z" },
    { url = "https://files.pythonhosted.org/packages/c6/df/90bd886fabd544c25addd63e5ca6932c86f2b701d5da6c7839387a076b4a/pillow-11.3.0-cp311-cp311-win_arm64.whl", hash = "sha256:30807c931ff7c095620fe04448e2c2fc673fcbb1ffe2a7da3fb39613489b1ddd", size = 2423079, upload-time = "2025-07-01T09:14:15.268Z" },
    { url = "https://files.pythonhosted.org/packages/40/fe/1bc9b3ee13f68487a99ac9529968035cca2f0a51ec36892060edcc51d06a/pillow-11.3.0-cp312-cp312-macosx_10_13_x86_64.whl", hash = "sha256:fdae223722da47b024b867c1ea0be64e0df702c5e0a60e27daad39bf960dd1e4", size = 5278800, upload-time = "2025-07-01T09:14:17.648Z" },
    { url = "https://files.pythonhosted.org/packages/2c/32/7e2ac19b5713657384cec55f89065fb306b06af008cfd87e572035b27119/pillow-11.3.0-cp312-cp312-macosx_11_0_arm64.whl", hash = "sha256:921bd305b10e82b4d1f5e802b6850677f965d8394203d182f078873851dada69", size = 4686296, upload-time = "2025-07-01T09:14:19.828Z" },
    { url = "https://files.pythonhosted.org/packages/8e/1e/b9e12bbe6e4c2220effebc09ea0923a07a6da1e1f1bfbc8d7d29a01ce32b/pillow-11.3.0-cp312-cp312-manylinux2014_aarch64.manylinux_2_17_aarch64.whl", hash = "sha256:eb76541cba2f958032d79d143b98a3a6b3ea87f0959bbe256c0b5e416599fd5d", size = 5871726, upload-time = "2025-07-03T13:10:04.448Z" },
    { url = "https://files.pythonhosted.org/packages/8d/33/e9200d2bd7ba00dc3ddb78df1198a6e80d7669cce6c2bdbeb2530a74ec58/pillow-11.3.0-cp312-cp312-manylinux2014_x86_64.manylinux_2_17_x86_64.whl", hash = "sha256:67172f2944ebba3d4a7b54f2e95c786a3a50c21b88456329314caaa28cda70f6", size = 7644652, upload-time = "2025-07-03T13:10:10.391Z" },
    { url = "https://files.pythonhosted.org/packages/41/f1/6f2427a26fc683e00d985bc391bdd76d8dd4e92fac33d841127eb8fb2313/pillow-11.3.0-cp312-cp312-manylinux_2_27_aarch64.manylinux_2_28_aarch64.whl", hash = "sha256:97f07ed9f56a3b9b5f49d3661dc9607484e85c67e27f3e8be2c7d28ca032fec7", size = 5977787, upload-time = "2025-07-01T09:14:21.63Z" },
    { url = "https://files.pythonhosted.org/packages/e4/c9/06dd4a38974e24f932ff5f98ea3c546ce3f8c995d3f0985f8e5ba48bba19/pillow-11.3.0-cp312-cp312-manylinux_2_27_x86_64.manylinux_2_28_x86_64.whl", hash = "sha256:676b2815362456b5b3216b4fd5bd89d362100dc6f4945154ff172e206a22c024", size = 6645236, upload-time = "2025-07-01T09:14:23.321Z" },
    { url = "https://files.pythonhosted.org/packages/40/e7/848f69fb79843b3d91241bad658e9c14f39a32f71a301bcd1d139416d1be/pillow-11.3.0-cp312-cp312-musllinux_1_2_aarch64.whl", hash = "sha256:3e184b2f26ff146363dd07bde8b711833d7b0202e27d13540bfe2e35a323a809", size = 6086950, upload-time = "2025-07-01T09:14:25.237Z" },
    { url = "https://files.pythonhosted.org/packages/0b/1a/7cff92e695a2a29ac1958c2a0fe4c0b2393b60aac13b04a4fe2735cad52d/pillow-11.3.0-cp312-cp312-musllinux_1_2_x86_64.whl", hash = "sha256:6be31e3fc9a621e071bc17bb7de63b85cbe0bfae91bb0363c893cbe67247780d", size = 6723358, upload-time = "2025-07-01T09:14:27.053Z" },
    { url = "https://files.pythonhosted.org/packages/26/7d/73699ad77895f69edff76b0f332acc3d497f22f5d75e5360f78cbcaff248/pillow-11.3.0-cp312-cp312-win32.whl", hash = "sha256:7b161756381f0918e05e7cb8a371fff367e807770f8fe92ecb20d905d0e1c149", size = 6275079, upload-time = "2025-07-01T09:14:30.104Z" },
    { url = "https://files.pythonhosted.org/packages/8c/ce/e7dfc873bdd9828f3b6e5c2bbb74e47a98ec23cc5c74fc4e54462f0d9204/pillow-11.3.0-cp312-cp312-win_amd64.whl", hash = "sha256:a6444696fce635783440b7f7a9fc24b3ad10a9ea3f0ab66c5905be1c19ccf17d", size = 6986324, upload-time = "2025-07-01T09:14:31.899Z" },
    { url = "https://files.pythonhosted.org/packages/16/8f/b13447d1bf0b1f7467ce7d86f6e6edf66c0ad7cf44cf5c87a37f9bed9936/pillow-11.3.0-cp312-cp312-win_arm64.whl", hash = "sha256:2aceea54f957dd4448264f9bf40875da0415c83eb85f55069d89c0ed436e3542", size = 2423067, upload-time = "2025-07-01T09:14:33.709Z" },
    { url = "https://files.pythonhosted.org/packages/1e/93/0952f2ed8db3a5a4c7a11f91965d6184ebc8cd7cbb7941a260d5f018cd2d/pillow-11.3.0-cp313-cp313-ios_13_0_arm64_iphoneos.whl", hash = "sha256:1c627742b539bba4309df89171356fcb3cc5a9178355b2727d1b74a6cf155fbd", size = 2128328, upload-time = "2025-07-01T09:14:35.276Z" },
    { url = "https://files.pythonhosted.org/packages/4b/e8/100c3d114b1a0bf4042f27e0f87d2f25e857e838034e98ca98fe7b8c0a9c/pillow-11.3.0-cp313-cp313-ios_13_0_arm64_iphonesimulator.whl", hash = "sha256:30b7c02f3899d10f13d7a48163c8969e4e653f8b43416d23d13d1bbfdc93b9f8", size = 2170652, upload-time = "2025-07-01T09:14:37.203Z" },
    { url = "https://files.pythonhosted.org/packages/aa/86/3f758a28a6e381758545f7cdb4942e1cb79abd271bea932998fc0db93cb6/pillow-11.3.0-cp313-cp313-ios_13_0_x86_64_iphonesimulator.whl", hash = "sha256:7859a4cc7c9295f5838015d8cc0a9c215b77e43d07a25e460f35cf516df8626f", size = 2227443, upload-time = "2025-07-01T09:14:39.344Z" },
    { url = "https://files.pythonhosted.org/packages/01/f4/91d5b3ffa718df2f53b0dc109877993e511f4fd055d7e9508682e8aba092/pillow-11.3.0-cp313-cp313-macosx_10_13_x86_64.whl", hash = "sha256:ec1ee50470b0d050984394423d96325b744d55c701a439d2bd66089bff963d3c", size = 5278474, upload-time = "2025-07-01T09:14:41.843Z" },
    { url = "https://files.pythonhosted.org/packages/f9/0e/37d7d3eca6c879fbd9dba21268427dffda1ab00d4eb05b32923d4fbe3b12/pillow-11.3.0-cp313-cp313-macosx_11_0_arm64.whl", hash = "sha256:7db51d222548ccfd274e4572fdbf3e810a5e66b00608862f947b163e613b67dd", size = 4686038, upload-time = "2025-07-01T09:14:44.008Z" },
    { url = "https://files.pythonhosted.org/packages/ff/b0/3426e5c7f6565e752d81221af9d3676fdbb4f352317ceafd42899aaf5d8a/pillow-11.3.0-cp313-cp313-manylinux2014_aarch64.manylinux_2_17_aarch64.whl", hash = "sha256:2d6fcc902a24ac74495df63faad1884282239265c6839a0a6416d33faedfae7e", size = 5864407, upload-time = "2025-07-03T13:10:15.628Z" },
    { url = "https://files.pythonhosted.org/packages/fc/c1/c6c423134229f2a221ee53f838d4be9d82bab86f7e2f8e75e47b6bf6cd77/pillow-11.3.0-cp313-cp313-manylinux2014_x86_64.manylinux_2_17_x86_64.whl", hash = "sha256:f0f5d8f4a08090c6d6d578351a2b91acf519a54986c055af27e7a93feae6d3f1", size = 7639094, upload-time = "2025-07-03T13:10:21.857Z" },
    { url = "https://files.pythonhosted.org/packages/ba/c9/09e6746630fe6372c67c648ff9deae52a2bc20897d51fa293571977ceb5d/pillow-11.3.0-cp313-cp313-manylinux_2_27_aarch64.manylinux_2_28_aarch64.whl", hash = "sha256:c37d8ba9411d6003bba9e518db0db0c58a680ab9fe5179f040b0463644bc9805", size = 5973503, upload-time = "2025-07-01T09:14:45.698Z" },
    { url = "https://files.pythonhosted.org/packages/d5/1c/a2a29649c0b1983d3ef57ee87a66487fdeb45132df66ab30dd37f7dbe162/pillow-11.3.0-cp313-cp313-manylinux_2_27_x86_64.manylinux_2_28_x86_64.whl", hash = "sha256:13f87d581e71d9189ab21fe0efb5a23e9f28552d5be6979e84001d3b8505abe8", size = 6642574, upload-time = "2025-07-01T09:14:47.415Z" },
    { url = "https://files.pythonhosted.org/packages/36/de/d5cc31cc4b055b6c6fd990e3e7f0f8aaf36229a2698501bcb0cdf67c7146/pillow-11.3.0-cp313-cp313-musllinux_1_2_aarch64.whl", hash = "sha256:023f6d2d11784a465f09fd09a34b150ea4672e85fb3d05931d89f373ab14abb2", size = 6084060, upload-time = "2025-07-01T09:14:49.636Z" },
    { url = "https://files.pythonhosted.org/packages/d5/ea/502d938cbaeec836ac28a9b730193716f0114c41325db428e6b280513f09/pillow-11.3.0-cp313-cp313-musllinux_1_2_x86_64.whl", hash = "sha256:45dfc51ac5975b938e9809451c51734124e73b04d0f0ac621649821a63852e7b", size = 6721407, upload-time = "2025-07-01T09:14:51.962Z" },
    { url = "https://files.pythonhosted.org/packages/45/9c/9c5e2a73f125f6cbc59cc7087c8f2d649a7ae453f83bd0362ff7c9e2aee2/pillow-11.3.0-cp313-cp313-win32.whl", hash = "sha256:a4d336baed65d50d37b88ca5b60c0fa9d81e3a87d4a7930d3880d1624d5b31f3", size = 6273841, upload-time = "2025-07-01T09:14:54.142Z" },
    { url = "https://files.pythonhosted.org/packages/23/85/397c73524e0cd212067e0c969aa245b01d50183439550d24d9f55781b776/pillow-11.3.0-cp313-cp313-win_amd64.whl", hash = "sha256:0bce5c4fd0921f99d2e858dc4d4d64193407e1b99478bc5cacecba2311abde51", size = 6978450, upload-time = "2025-07-01T09:14:56.436Z" },
    { url = "https://files.pythonhosted.org/packages/17/d2/622f4547f69cd173955194b78e4d19ca4935a1b0f03a302d655c9f6aae65/pillow-11.3.0-cp313-cp313-win_arm64.whl", hash = "sha256:1904e1264881f682f02b7f8167935cce37bc97db457f8e7849dc3a6a52b99580", size = 2423055, upload-time = "2025-07-01T09:14:58.072Z" },
    { url = "https://files.pythonhosted.org/packages/dd/80/a8a2ac21dda2e82480852978416cfacd439a4b490a501a288ecf4fe2532d/pillow-11.3.0-cp313-cp313t-macosx_10_13_x86_64.whl", hash = "sha256:4c834a3921375c48ee6b9624061076bc0a32a60b5532b322cc0ea64e639dd50e", size = 5281110, upload-time = "2025-07-01T09:14:59.79Z" },
    { url = "https://files.pythonhosted.org/packages/44/d6/b79754ca790f315918732e18f82a8146d33bcd7f4494380457ea89eb883d/pillow-11.3.0-cp313-cp313t-macosx_11_0_arm64.whl", hash = "sha256:5e05688ccef30ea69b9317a9ead994b93975104a677a36a8ed8106be9260aa6d", size = 4689547, upload-time = "2025-07-01T09:15:01.648Z" },
    { url = "https://files.pythonhosted.org/packages/49/20/716b8717d331150cb00f7fdd78169c01e8e0c219732a78b0e59b6bdb2fd6/pillow-11.3.0-cp313-cp313t-manylinux2014_aarch64.manylinux_2_17_aarch64.whl", hash = "sha256:1019b04af07fc0163e2810167918cb5add8d74674b6267616021ab558dc98ced", size = 5901554, upload-time = "2025-07-03T13:10:27.018Z" },
    { url = "https://files.pythonhosted.org/packages/74/cf/a9f3a2514a65bb071075063a96f0a5cf949c2f2fce683c15ccc83b1c1cab/pillow-11.3.0-cp313-cp313t-manylinux2014_x86_64.manylinux_2_17_x86_64.whl", hash = "sha256:f944255db153ebb2b19c51fe85dd99ef0ce494123f21b9db4877ffdfc5590c7c", size = 7669132, upload-time = "2025-07-03T13:10:33.01Z" },
    { url = "https://files.pythonhosted.org/packages/98/3c/da78805cbdbee9cb43efe8261dd7cc0b4b93f2ac79b676c03159e9db2187/pillow-11.3.0-cp313-cp313t-manylinux_2_27_aarch64.manylinux_2_28_aarch64.whl", hash = "sha256:1f85acb69adf2aaee8b7da124efebbdb959a104db34d3a2cb0f3793dbae422a8", size = 6005001, upload-time = "2025-07-01T09:15:03.365Z" },
    { url = "https://files.pythonhosted.org/packages/6c/fa/ce044b91faecf30e635321351bba32bab5a7e034c60187fe9698191aef4f/pillow-11.3.0-cp313-cp313t-manylinux_2_27_x86_64.manylinux_2_28_x86_64.whl", hash = "sha256:05f6ecbeff5005399bb48d198f098a9b4b6bdf27b8487c7f38ca16eeb070cd59", size = 6668814, upload-time = "2025-07-01T09:15:05.655Z" },
    { url = "https://files.pythonhosted.org/packages/7b/51/90f9291406d09bf93686434f9183aba27b831c10c87746ff49f127ee80cb/pillow-11.3.0-cp313-cp313t-musllinux_1_2_aarch64.whl", hash = "sha256:a7bc6e6fd0395bc052f16b1a8670859964dbd7003bd0af2ff08342eb6e442cfe", size = 6113124, upload-time = "2025-07-01T09:15:07.358Z" },
    { url = "https://files.pythonhosted.org/packages/cd/5a/6fec59b1dfb619234f7636d4157d11fb4e196caeee220232a8d2ec48488d/pillow-11.3.0-cp313-cp313t-musllinux_1_2_x86_64.whl", hash = "sha256:83e1b0161c9d148125083a35c1c5a89db5b7054834fd4387499e06552035236c", size = 6747186, upload-time = "2025-07-01T09:15:09.317Z" },
    { url = "https://files.pythonhosted.org/packages/49/6b/00187a044f98255225f172de653941e61da37104a9ea60e4f6887717e2b5/pillow-11.3.0-cp313-cp313t-win32.whl", hash = "sha256:2a3117c06b8fb646639dce83694f2f9eac405472713fcb1ae887469c0d4f6788", size = 6277546, upload-time = "2025-07-01T09:15:11.311Z" },
    { url = "https://files.pythonhosted.org/packages/e8/5c/6caaba7e261c0d75bab23be79f1d06b5ad2a2ae49f028ccec801b0e853d6/pillow-11.3.0-cp313-cp313t-win_amd64.whl", hash = "sha256:857844335c95bea93fb39e0fa2726b4d9d758850b34075a7e3ff4f4fa3aa3b31", size = 6985102, upload-time = "2025-07-01T09:15:13.164Z" },
    { url = "https://files.pythonhosted.org/packages/f3/7e/b623008460c09a0cb38263c93b828c666493caee2eb34ff67f778b87e58c/pillow-11.3.0-cp313-cp313t-win_arm64.whl", hash = "sha256:8797edc41f3e8536ae4b10897ee2f637235c94f27404cac7297f7b607dd0716e", size = 2424803, upload-time = "2025-07-01T09:15:15.695Z" },
    { url = "https://files.pythonhosted.org/packages/73/f4/04905af42837292ed86cb1b1dabe03dce1edc008ef14c473c5c7e1443c5d/pillow-11.3.0-cp314-cp314-macosx_10_13_x86_64.whl", hash = "sha256:d9da3df5f9ea2a89b81bb6087177fb1f4d1c7146d583a3fe5c672c0d94e55e12", size = 5278520, upload-time = "2025-07-01T09:15:17.429Z" },
    { url = "https://files.pythonhosted.org/packages/41/b0/33d79e377a336247df6348a54e6d2a2b85d644ca202555e3faa0cf811ecc/pillow-11.3.0-cp314-cp314-macosx_11_0_arm64.whl", hash = "sha256:0b275ff9b04df7b640c59ec5a3cb113eefd3795a8df80bac69646ef699c6981a", size = 4686116, upload-time = "2025-07-01T09:15:19.423Z" },
    { url = "https://files.pythonhosted.org/packages/49/2d/ed8bc0ab219ae8768f529597d9509d184fe8a6c4741a6864fea334d25f3f/pillow-11.3.0-cp314-cp314-manylinux2014_aarch64.manylinux_2_17_aarch64.whl", hash = "sha256:0743841cabd3dba6a83f38a92672cccbd69af56e3e91777b0ee7f4dba4385632", size = 5864597, upload-time = "2025-07-03T13:10:38.404Z" },
    { url = "https://files.pythonhosted.org/packages/b5/3d/b932bb4225c80b58dfadaca9d42d08d0b7064d2d1791b6a237f87f661834/pillow-11.3.0-cp314-cp314-manylinux2014_x86_64.manylinux_2_17_x86_64.whl", hash = "sha256:2465a69cf967b8b49ee1b96d76718cd98c4e925414ead59fdf75cf0fd07df673", size = 7638246, upload-time = "2025-07-03T13:10:44.987Z" },
    { url = "https://files.pythonhosted.org/packages/09/b5/0487044b7c096f1b48f0d7ad416472c02e0e4bf6919541b111efd3cae690/pillow-11.3.0-cp314-cp314-manylinux_2_27_aarch64.manylinux_2_28_aarch64.whl", hash = "sha256:41742638139424703b4d01665b807c6468e23e699e8e90cffefe291c5832b027", size = 5973336, upload-time = "2025-07-01T09:15:21.237Z" },
    { url = "https://files.pythonhosted.org/packages/a8/2d/524f9318f6cbfcc79fbc004801ea6b607ec3f843977652fdee4857a7568b/pillow-11.3.0-cp314-cp314-manylinux_2_27_x86_64.manylinux_2_28_x86_64.whl", hash = "sha256:93efb0b4de7e340d99057415c749175e24c8864302369e05914682ba642e5d77", size = 6642699, upload-time = "2025-07-01T09:15:23.186Z" },
    { url = "https://files.pythonhosted.org/packages/6f/d2/a9a4f280c6aefedce1e8f615baaa5474e0701d86dd6f1dede66726462bbd/pillow-11.3.0-cp314-cp314-musllinux_1_2_aarch64.whl", hash = "sha256:7966e38dcd0fa11ca390aed7c6f20454443581d758242023cf36fcb319b1a874", size = 6083789, upload-time = "2025-07-01T09:15:25.1Z" },
    { url = "https://files.pythonhosted.org/packages/fe/54/86b0cd9dbb683a9d5e960b66c7379e821a19be4ac5810e2e5a715c09a0c0/pillow-11.3.0-cp314-cp314-musllinux_1_2_x86_64.whl", hash = "sha256:98a9afa7b9007c67ed84c57c9e0ad86a6000da96eaa638e4f8abe5b65ff83f0a", size = 6720386, upload-time = "2025-07-01T09:15:27.378Z" },
    { url = "https://files.pythonhosted.org/packages/e7/95/88efcaf384c3588e24259c4203b909cbe3e3c2d887af9e938c2022c9dd48/pillow-11.3.0-cp314-cp314-win32.whl", hash = "sha256:02a723e6bf909e7cea0dac1b0e0310be9d7650cd66222a5f1c571455c0a45214", size = 6370911, upload-time = "2025-07-01T09:15:29.294Z" },
    { url = "https://files.pythonhosted.org/packages/2e/cc/934e5820850ec5eb107e7b1a72dd278140731c669f396110ebc326f2a503/pillow-11.3.0-cp314-cp314-win_amd64.whl", hash = "sha256:a418486160228f64dd9e9efcd132679b7a02a5f22c982c78b6fc7dab3fefb635", size = 7117383, upload-time = "2025-07-01T09:15:31.128Z" },
    { url = "https://files.pythonhosted.org/packages/d6/e9/9c0a616a71da2a5d163aa37405e8aced9a906d574b4a214bede134e731bc/pillow-11.3.0-cp314-cp314-win_arm64.whl", hash = "sha256:155658efb5e044669c08896c0c44231c5e9abcaadbc5cd3648df2f7c0b96b9a6", size = 2511385, upload-time = "2025-07-01T09:15:33.328Z" },
    { url = "https://files.pythonhosted.org/packages/1a/33/c88376898aff369658b225262cd4f2659b13e8178e7534df9e6e1fa289f6/pillow-11.3.0-cp314-cp314t-macosx_10_13_x86_64.whl", hash = "sha256:59a03cdf019efbfeeed910bf79c7c93255c3d54bc45898ac2a4140071b02b4ae", size = 5281129, upload-time = "2025-07-01T09:15:35.194Z" },
    { url = "https://files.pythonhosted.org/packages/1f/70/d376247fb36f1844b42910911c83a02d5544ebd2a8bad9efcc0f707ea774/pillow-11.3.0-cp314-cp314t-macosx_11_0_arm64.whl", hash = "sha256:f8a5827f84d973d8636e9dc5764af4f0cf2318d26744b3d902931701b0d46653", size = 4689580, upload-time = "2025-07-01T09:15:37.114Z" },
    { url = "https://files.pythonhosted.org/packages/eb/1c/537e930496149fbac69efd2fc4329035bbe2e5475b4165439e3be9cb183b/pillow-11.3.0-cp314-cp314t-manylinux2014_aarch64.manylinux_2_17_aarch64.whl", hash = "sha256:ee92f2fd10f4adc4b43d07ec5e779932b4eb3dbfbc34790ada5a6669bc095aa6", size = 5902860, upload-time = "2025-07-03T13:10:50.248Z" },
    { url = "https://files.pythonhosted.org/packages/bd/57/80f53264954dcefeebcf9dae6e3eb1daea1b488f0be8b8fef12f79a3eb10/pillow-11.3.0-cp314-cp314t-manylinux2014_x86_64.manylinux_2_17_x86_64.whl", hash = "sha256:c96d333dcf42d01f47b37e0979b6bd73ec91eae18614864622d9b87bbd5bbf36", size = 7670694, upload-time = "2025-07-03T13:10:56.432Z" },
    { url = "https://files.pythonhosted.org/packages/70/ff/4727d3b71a8578b4587d9c276e90efad2d6fe0335fd76742a6da08132e8c/pillow-11.3.0-cp314-cp314t-manylinux_2_27_aarch64.manylinux_2_28_aarch64.whl", hash = "sha256:4c96f993ab8c98460cd0c001447bff6194403e8b1d7e149ade5f00594918128b", size = 6005888, upload-time = "2025-07-01T09:15:39.436Z" },
    { url = "https://files.pythonhosted.org/packages/05/ae/716592277934f85d3be51d7256f3636672d7b1abfafdc42cf3f8cbd4b4c8/pillow-11.3.0-cp314-cp314t-manylinux_2_27_x86_64.manylinux_2_28_x86_64.whl", hash = "sha256:41342b64afeba938edb034d122b2dda5db2139b9a4af999729ba8818e0056477", size = 6670330, upload-time = "2025-07-01T09:15:41.269Z" },
    { url = "https://files.pythonhosted.org/packages/e7/bb/7fe6cddcc8827b01b1a9766f5fdeb7418680744f9082035bdbabecf1d57f/pillow-11.3.0-cp314-cp314t-musllinux_1_2_aarch64.whl", hash = "sha256:068d9c39a2d1b358eb9f245ce7ab1b5c3246c7c8c7d9ba58cfa5b43146c06e50", size = 6114089, upload-time = "2025-07-01T09:15:43.13Z" },
    { url = "https://files.pythonhosted.org/packages/8b/f5/06bfaa444c8e80f1a8e4bff98da9c83b37b5be3b1deaa43d27a0db37ef84/pillow-11.3.0-cp314-cp314t-musllinux_1_2_x86_64.whl", hash = "sha256:a1bc6ba083b145187f648b667e05a2534ecc4b9f2784c2cbe3089e44868f2b9b", size = 6748206, upload-time = "2025-07-01T09:15:44.937Z" },
    { url = "https://files.pythonhosted.org/packages/f0/77/bc6f92a3e8e6e46c0ca78abfffec0037845800ea38c73483760362804c41/pillow-11.3.0-cp314-cp314t-win32.whl", hash = "sha256:118ca10c0d60b06d006be10a501fd6bbdfef559251ed31b794668ed569c87e12", size = 6377370, upload-time = "2025-07-01T09:15:46.673Z" },
    { url = "https://files.pythonhosted.org/packages/4a/82/3a721f7d69dca802befb8af08b7c79ebcab461007ce1c18bd91a5d5896f9/pillow-11.3.0-cp314-cp314t-win_amd64.whl", hash = "sha256:8924748b688aa210d79883357d102cd64690e56b923a186f35a82cbc10f997db", size = 7121500, upload-time = "2025-07-01T09:15:48.512Z" },
    { url = "https://files.pythonhosted.org/packages/89/c7/5572fa4a3f45740eaab6ae86fcdf7195b55beac1371ac8c619d880cfe948/pillow-11.3.0-cp314-cp314t-win_arm64.whl", hash = "sha256:79ea0d14d3ebad43ec77ad5272e6ff9bba5b679ef73375ea760261207fa8e0aa", size = 2512835, upload-time = "2025-07-01T09:15:50.399Z" },
    { url = "https://files.pythonhosted.org/packages/6f/8b/209bd6b62ce8367f47e68a218bffac88888fdf2c9fcf1ecadc6c3ec1ebc7/pillow-11.3.0-pp310-pypy310_pp73-macosx_10_15_x86_64.whl", hash = "sha256:3cee80663f29e3843b68199b9d6f4f54bd1d4a6b59bdd91bceefc51238bcb967", size = 5270556, upload-time = "2025-07-01T09:16:09.961Z" },
    { url = "https://files.pythonhosted.org/packages/2e/e6/231a0b76070c2cfd9e260a7a5b504fb72da0a95279410fa7afd99d9751d6/pillow-11.3.0-pp310-pypy310_pp73-macosx_11_0_arm64.whl", hash = "sha256:b5f56c3f344f2ccaf0dd875d3e180f631dc60a51b314295a3e681fe8cf851fbe", size = 4654625, upload-time = "2025-07-01T09:16:11.913Z" },
    { url = "https://files.pythonhosted.org/packages/13/f4/10cf94fda33cb12765f2397fc285fa6d8eb9c29de7f3185165b702fc7386/pillow-11.3.0-pp310-pypy310_pp73-manylinux2014_aarch64.manylinux_2_17_aarch64.whl", hash = "sha256:e67d793d180c9df62f1f40aee3accca4829d3794c95098887edc18af4b8b780c", size = 4874207, upload-time = "2025-07-03T13:11:10.201Z" },
    { url = "https://files.pythonhosted.org/packages/72/c9/583821097dc691880c92892e8e2d41fe0a5a3d6021f4963371d2f6d57250/pillow-11.3.0-pp310-pypy310_pp73-manylinux2014_x86_64.manylinux_2_17_x86_64.whl", hash = "sha256:d000f46e2917c705e9fb93a3606ee4a819d1e3aa7a9b442f6444f07e77cf5e25", size = 6583939, upload-time = "2025-07-03T13:11:15.68Z" },
    { url = "https://files.pythonhosted.org/packages/3b/8e/5c9d410f9217b12320efc7c413e72693f48468979a013ad17fd690397b9a/pillow-11.3.0-pp310-pypy310_pp73-manylinux_2_27_aarch64.manylinux_2_28_aarch64.whl", hash = "sha256:527b37216b6ac3a12d7838dc3bd75208ec57c1c6d11ef01902266a5a0c14fc27", size = 4957166, upload-time = "2025-07-01T09:16:13.74Z" },
    { url = "https://files.pythonhosted.org/packages/62/bb/78347dbe13219991877ffb3a91bf09da8317fbfcd4b5f9140aeae020ad71/pillow-11.3.0-pp310-pypy310_pp73-manylinux_2_27_x86_64.manylinux_2_28_x86_64.whl", hash = "sha256:be5463ac478b623b9dd3937afd7fb7ab3d79dd290a28e2b6df292dc75063eb8a", size = 5581482, upload-time = "2025-07-01T09:16:16.107Z" },
    { url = "https://files.pythonhosted.org/packages/d9/28/1000353d5e61498aaeaaf7f1e4b49ddb05f2c6575f9d4f9f914a3538b6e1/pillow-11.3.0-pp310-pypy310_pp73-win_amd64.whl", hash = "sha256:8dc70ca24c110503e16918a658b869019126ecfe03109b754c402daff12b3d9f", size = 6984596, upload-time = "2025-07-01T09:16:18.07Z" },
    { url = "https://files.pythonhosted.org/packages/9e/e3/6fa84033758276fb31da12e5fb66ad747ae83b93c67af17f8c6ff4cc8f34/pillow-11.3.0-pp311-pypy311_pp73-macosx_10_15_x86_64.whl", hash = "sha256:7c8ec7a017ad1bd562f93dbd8505763e688d388cde6e4a010ae1486916e713e6", size = 5270566, upload-time = "2025-07-01T09:16:19.801Z" },
    { url = "https://files.pythonhosted.org/packages/5b/ee/e8d2e1ab4892970b561e1ba96cbd59c0d28cf66737fc44abb2aec3795a4e/pillow-11.3.0-pp311-pypy311_pp73-macosx_11_0_arm64.whl", hash = "sha256:9ab6ae226de48019caa8074894544af5b53a117ccb9d3b3dcb2871464c829438", size = 4654618, upload-time = "2025-07-01T09:16:21.818Z" },
    { url = "https://files.pythonhosted.org/packages/f2/6d/17f80f4e1f0761f02160fc433abd4109fa1548dcfdca46cfdadaf9efa565/pillow-11.3.0-pp311-pypy311_pp73-manylinux2014_aarch64.manylinux_2_17_aarch64.whl", hash = "sha256:fe27fb049cdcca11f11a7bfda64043c37b30e6b91f10cb5bab275806c32f6ab3", size = 4874248, upload-time = "2025-07-03T13:11:20.738Z" },
    { url = "https://files.pythonhosted.org/packages/de/5f/c22340acd61cef960130585bbe2120e2fd8434c214802f07e8c03596b17e/pillow-11.3.0-pp311-pypy311_pp73-manylinux2014_x86_64.manylinux_2_17_x86_64.whl", hash = "sha256:465b9e8844e3c3519a983d58b80be3f668e2a7a5db97f2784e7079fbc9f9822c", size = 6583963, upload-time = "2025-07-03T13:11:26.283Z" },
    { url = "https://files.pythonhosted.org/packages/31/5e/03966aedfbfcbb4d5f8aa042452d3361f325b963ebbadddac05b122e47dd/pillow-11.3.0-pp311-pypy311_pp73-manylinux_2_27_aarch64.manylinux_2_28_aarch64.whl", hash = "sha256:5418b53c0d59b3824d05e029669efa023bbef0f3e92e75ec8428f3799487f361", size = 4957170, upload-time = "2025-07-01T09:16:23.762Z" },
    { url = "https://files.pythonhosted.org/packages/cc/2d/e082982aacc927fc2cab48e1e731bdb1643a1406acace8bed0900a61464e/pillow-11.3.0-pp311-pypy311_pp73-manylinux_2_27_x86_64.manylinux_2_28_x86_64.whl", hash = "sha256:504b6f59505f08ae014f724b6207ff6222662aab5cc9542577fb084ed0676ac7", size = 5581505, upload-time = "2025-07-01T09:16:25.593Z" },
    { url = "https://files.pythonhosted.org/packages/34/e7/ae39f538fd6844e982063c3a5e4598b8ced43b9633baa3a85ef33af8c05c/pillow-11.3.0-pp311-pypy311_pp73-win_amd64.whl", hash = "sha256:c84d689db21a1c397d001aa08241044aa2069e7587b398c8cc63020390b1c1b8", size = 6984598, upload-time = "2025-07-01T09:16:27.732Z" },
]

[[package]]
name = "platformdirs"
version = "4.3.8"
source = { registry = "https://pypi.org/simple" }
sdist = { url = "https://files.pythonhosted.org/packages/fe/8b/3c73abc9c759ecd3f1f7ceff6685840859e8070c4d947c93fae71f6a0bf2/platformdirs-4.3.8.tar.gz", hash = "sha256:3d512d96e16bcb959a814c9f348431070822a6496326a4be0911c40b5a74c2bc", size = 21362, upload-time = "2025-05-07T22:47:42.121Z" }
wheels = [
    { url = "https://files.pythonhosted.org/packages/fe/39/979e8e21520d4e47a0bbe349e2713c0aac6f3d853d0e5b34d76206c439aa/platformdirs-4.3.8-py3-none-any.whl", hash = "sha256:ff7059bb7eb1179e2685604f4aaf157cfd9535242bd23742eadc3c13542139b4", size = 18567, upload-time = "2025-05-07T22:47:40.376Z" },
]

[[package]]
name = "pycollada"
version = "0.9.2"
source = { registry = "https://pypi.org/simple" }
dependencies = [
    { name = "numpy", version = "2.2.6", source = { registry = "https://pypi.org/simple" }, marker = "python_full_version < '3.11'" },
    { name = "numpy", version = "2.3.2", source = { registry = "https://pypi.org/simple" }, marker = "python_full_version >= '3.11'" },
    { name = "python-dateutil" },
]
sdist = { url = "https://files.pythonhosted.org/packages/25/13/21debba42c0c255acba29f42af8785ecad656948d30fde5302d5e4494d1c/pycollada-0.9.2.tar.gz", hash = "sha256:7ca12267be0a2b93e495d6036e6b274023a9457ded641954eb0c470efe153d6e", size = 109972, upload-time = "2025-06-30T16:23:48.254Z" }
wheels = [
    { url = "https://files.pythonhosted.org/packages/d1/75/04e83be415fc67fa29d2447eb3248ea3bb79c2243be3f2fdfcca3699ce8b/pycollada-0.9.2-py3-none-any.whl", hash = "sha256:12fbeef6461688b6b3775c50196a2bb5f8813c0d39923a5a49681a75eb4622c9", size = 128399, upload-time = "2025-06-30T16:23:47.327Z" },
]

[[package]]
name = "pydantic"
version = "2.11.7"
source = { registry = "https://pypi.org/simple" }
dependencies = [
    { name = "annotated-types" },
    { name = "pydantic-core" },
    { name = "typing-extensions" },
    { name = "typing-inspection" },
]
sdist = { url = "https://files.pythonhosted.org/packages/00/dd/4325abf92c39ba8623b5af936ddb36ffcfe0beae70405d456ab1fb2f5b8c/pydantic-2.11.7.tar.gz", hash = "sha256:d989c3c6cb79469287b1569f7447a17848c998458d49ebe294e975b9baf0f0db", size = 788350, upload-time = "2025-06-14T08:33:17.137Z" }
wheels = [
    { url = "https://files.pythonhosted.org/packages/6a/c0/ec2b1c8712ca690e5d61979dee872603e92b8a32f94cc1b72d53beab008a/pydantic-2.11.7-py3-none-any.whl", hash = "sha256:dde5df002701f6de26248661f6835bbe296a47bf73990135c7d07ce741b9623b", size = 444782, upload-time = "2025-06-14T08:33:14.905Z" },
]

[[package]]
name = "pydantic-core"
version = "2.33.2"
source = { registry = "https://pypi.org/simple" }
dependencies = [
    { name = "typing-extensions" },
]
sdist = { url = "https://files.pythonhosted.org/packages/ad/88/5f2260bdfae97aabf98f1778d43f69574390ad787afb646292a638c923d4/pydantic_core-2.33.2.tar.gz", hash = "sha256:7cb8bc3605c29176e1b105350d2e6474142d7c1bd1d9327c4a9bdb46bf827acc", size = 435195, upload-time = "2025-04-23T18:33:52.104Z" }
wheels = [
    { url = "https://files.pythonhosted.org/packages/e5/92/b31726561b5dae176c2d2c2dc43a9c5bfba5d32f96f8b4c0a600dd492447/pydantic_core-2.33.2-cp310-cp310-macosx_10_12_x86_64.whl", hash = "sha256:2b3d326aaef0c0399d9afffeb6367d5e26ddc24d351dbc9c636840ac355dc5d8", size = 2028817, upload-time = "2025-04-23T18:30:43.919Z" },
    { url = "https://files.pythonhosted.org/packages/a3/44/3f0b95fafdaca04a483c4e685fe437c6891001bf3ce8b2fded82b9ea3aa1/pydantic_core-2.33.2-cp310-cp310-macosx_11_0_arm64.whl", hash = "sha256:0e5b2671f05ba48b94cb90ce55d8bdcaaedb8ba00cc5359f6810fc918713983d", size = 1861357, upload-time = "2025-04-23T18:30:46.372Z" },
    { url = "https://files.pythonhosted.org/packages/30/97/e8f13b55766234caae05372826e8e4b3b96e7b248be3157f53237682e43c/pydantic_core-2.33.2-cp310-cp310-manylinux_2_17_aarch64.manylinux2014_aarch64.whl", hash = "sha256:0069c9acc3f3981b9ff4cdfaf088e98d83440a4c7ea1bc07460af3d4dc22e72d", size = 1898011, upload-time = "2025-04-23T18:30:47.591Z" },
    { url = "https://files.pythonhosted.org/packages/9b/a3/99c48cf7bafc991cc3ee66fd544c0aae8dc907b752f1dad2d79b1b5a471f/pydantic_core-2.33.2-cp310-cp310-manylinux_2_17_armv7l.manylinux2014_armv7l.whl", hash = "sha256:d53b22f2032c42eaaf025f7c40c2e3b94568ae077a606f006d206a463bc69572", size = 1982730, upload-time = "2025-04-23T18:30:49.328Z" },
    { url = "https://files.pythonhosted.org/packages/de/8e/a5b882ec4307010a840fb8b58bd9bf65d1840c92eae7534c7441709bf54b/pydantic_core-2.33.2-cp310-cp310-manylinux_2_17_ppc64le.manylinux2014_ppc64le.whl", hash = "sha256:0405262705a123b7ce9f0b92f123334d67b70fd1f20a9372b907ce1080c7ba02", size = 2136178, upload-time = "2025-04-23T18:30:50.907Z" },
    { url = "https://files.pythonhosted.org/packages/e4/bb/71e35fc3ed05af6834e890edb75968e2802fe98778971ab5cba20a162315/pydantic_core-2.33.2-cp310-cp310-manylinux_2_17_s390x.manylinux2014_s390x.whl", hash = "sha256:4b25d91e288e2c4e0662b8038a28c6a07eaac3e196cfc4ff69de4ea3db992a1b", size = 2736462, upload-time = "2025-04-23T18:30:52.083Z" },
    { url = "https://files.pythonhosted.org/packages/31/0d/c8f7593e6bc7066289bbc366f2235701dcbebcd1ff0ef8e64f6f239fb47d/pydantic_core-2.33.2-cp310-cp310-manylinux_2_17_x86_64.manylinux2014_x86_64.whl", hash = "sha256:6bdfe4b3789761f3bcb4b1ddf33355a71079858958e3a552f16d5af19768fef2", size = 2005652, upload-time = "2025-04-23T18:30:53.389Z" },
    { url = "https://files.pythonhosted.org/packages/d2/7a/996d8bd75f3eda405e3dd219ff5ff0a283cd8e34add39d8ef9157e722867/pydantic_core-2.33.2-cp310-cp310-manylinux_2_5_i686.manylinux1_i686.whl", hash = "sha256:efec8db3266b76ef9607c2c4c419bdb06bf335ae433b80816089ea7585816f6a", size = 2113306, upload-time = "2025-04-23T18:30:54.661Z" },
    { url = "https://files.pythonhosted.org/packages/ff/84/daf2a6fb2db40ffda6578a7e8c5a6e9c8affb251a05c233ae37098118788/pydantic_core-2.33.2-cp310-cp310-musllinux_1_1_aarch64.whl", hash = "sha256:031c57d67ca86902726e0fae2214ce6770bbe2f710dc33063187a68744a5ecac", size = 2073720, upload-time = "2025-04-23T18:30:56.11Z" },
    { url = "https://files.pythonhosted.org/packages/77/fb/2258da019f4825128445ae79456a5499c032b55849dbd5bed78c95ccf163/pydantic_core-2.33.2-cp310-cp310-musllinux_1_1_armv7l.whl", hash = "sha256:f8de619080e944347f5f20de29a975c2d815d9ddd8be9b9b7268e2e3ef68605a", size = 2244915, upload-time = "2025-04-23T18:30:57.501Z" },
    { url = "https://files.pythonhosted.org/packages/d8/7a/925ff73756031289468326e355b6fa8316960d0d65f8b5d6b3a3e7866de7/pydantic_core-2.33.2-cp310-cp310-musllinux_1_1_x86_64.whl", hash = "sha256:73662edf539e72a9440129f231ed3757faab89630d291b784ca99237fb94db2b", size = 2241884, upload-time = "2025-04-23T18:30:58.867Z" },
    { url = "https://files.pythonhosted.org/packages/0b/b0/249ee6d2646f1cdadcb813805fe76265745c4010cf20a8eba7b0e639d9b2/pydantic_core-2.33.2-cp310-cp310-win32.whl", hash = "sha256:0a39979dcbb70998b0e505fb1556a1d550a0781463ce84ebf915ba293ccb7e22", size = 1910496, upload-time = "2025-04-23T18:31:00.078Z" },
    { url = "https://files.pythonhosted.org/packages/66/ff/172ba8f12a42d4b552917aa65d1f2328990d3ccfc01d5b7c943ec084299f/pydantic_core-2.33.2-cp310-cp310-win_amd64.whl", hash = "sha256:b0379a2b24882fef529ec3b4987cb5d003b9cda32256024e6fe1586ac45fc640", size = 1955019, upload-time = "2025-04-23T18:31:01.335Z" },
    { url = "https://files.pythonhosted.org/packages/3f/8d/71db63483d518cbbf290261a1fc2839d17ff89fce7089e08cad07ccfce67/pydantic_core-2.33.2-cp311-cp311-macosx_10_12_x86_64.whl", hash = "sha256:4c5b0a576fb381edd6d27f0a85915c6daf2f8138dc5c267a57c08a62900758c7", size = 2028584, upload-time = "2025-04-23T18:31:03.106Z" },
    { url = "https://files.pythonhosted.org/packages/24/2f/3cfa7244ae292dd850989f328722d2aef313f74ffc471184dc509e1e4e5a/pydantic_core-2.33.2-cp311-cp311-macosx_11_0_arm64.whl", hash = "sha256:e799c050df38a639db758c617ec771fd8fb7a5f8eaaa4b27b101f266b216a246", size = 1855071, upload-time = "2025-04-23T18:31:04.621Z" },
    { url = "https://files.pythonhosted.org/packages/b3/d3/4ae42d33f5e3f50dd467761304be2fa0a9417fbf09735bc2cce003480f2a/pydantic_core-2.33.2-cp311-cp311-manylinux_2_17_aarch64.manylinux2014_aarch64.whl", hash = "sha256:dc46a01bf8d62f227d5ecee74178ffc448ff4e5197c756331f71efcc66dc980f", size = 1897823, upload-time = "2025-04-23T18:31:06.377Z" },
    { url = "https://files.pythonhosted.org/packages/f4/f3/aa5976e8352b7695ff808599794b1fba2a9ae2ee954a3426855935799488/pydantic_core-2.33.2-cp311-cp311-manylinux_2_17_armv7l.manylinux2014_armv7l.whl", hash = "sha256:a144d4f717285c6d9234a66778059f33a89096dfb9b39117663fd8413d582dcc", size = 1983792, upload-time = "2025-04-23T18:31:07.93Z" },
    { url = "https://files.pythonhosted.org/packages/d5/7a/cda9b5a23c552037717f2b2a5257e9b2bfe45e687386df9591eff7b46d28/pydantic_core-2.33.2-cp311-cp311-manylinux_2_17_ppc64le.manylinux2014_ppc64le.whl", hash = "sha256:73cf6373c21bc80b2e0dc88444f41ae60b2f070ed02095754eb5a01df12256de", size = 2136338, upload-time = "2025-04-23T18:31:09.283Z" },
    { url = "https://files.pythonhosted.org/packages/2b/9f/b8f9ec8dd1417eb9da784e91e1667d58a2a4a7b7b34cf4af765ef663a7e5/pydantic_core-2.33.2-cp311-cp311-manylinux_2_17_s390x.manylinux2014_s390x.whl", hash = "sha256:3dc625f4aa79713512d1976fe9f0bc99f706a9dee21dfd1810b4bbbf228d0e8a", size = 2730998, upload-time = "2025-04-23T18:31:11.7Z" },
    { url = "https://files.pythonhosted.org/packages/47/bc/cd720e078576bdb8255d5032c5d63ee5c0bf4b7173dd955185a1d658c456/pydantic_core-2.33.2-cp311-cp311-manylinux_2_17_x86_64.manylinux2014_x86_64.whl", hash = "sha256:881b21b5549499972441da4758d662aeea93f1923f953e9cbaff14b8b9565aef", size = 2003200, upload-time = "2025-04-23T18:31:13.536Z" },
    { url = "https://files.pythonhosted.org/packages/ca/22/3602b895ee2cd29d11a2b349372446ae9727c32e78a94b3d588a40fdf187/pydantic_core-2.33.2-cp311-cp311-manylinux_2_5_i686.manylinux1_i686.whl", hash = "sha256:bdc25f3681f7b78572699569514036afe3c243bc3059d3942624e936ec93450e", size = 2113890, upload-time = "2025-04-23T18:31:15.011Z" },
    { url = "https://files.pythonhosted.org/packages/ff/e6/e3c5908c03cf00d629eb38393a98fccc38ee0ce8ecce32f69fc7d7b558a7/pydantic_core-2.33.2-cp311-cp311-musllinux_1_1_aarch64.whl", hash = "sha256:fe5b32187cbc0c862ee201ad66c30cf218e5ed468ec8dc1cf49dec66e160cc4d", size = 2073359, upload-time = "2025-04-23T18:31:16.393Z" },
    { url = "https://files.pythonhosted.org/packages/12/e7/6a36a07c59ebefc8777d1ffdaf5ae71b06b21952582e4b07eba88a421c79/pydantic_core-2.33.2-cp311-cp311-musllinux_1_1_armv7l.whl", hash = "sha256:bc7aee6f634a6f4a95676fcb5d6559a2c2a390330098dba5e5a5f28a2e4ada30", size = 2245883, upload-time = "2025-04-23T18:31:17.892Z" },
    { url = "https://files.pythonhosted.org/packages/16/3f/59b3187aaa6cc0c1e6616e8045b284de2b6a87b027cce2ffcea073adf1d2/pydantic_core-2.33.2-cp311-cp311-musllinux_1_1_x86_64.whl", hash = "sha256:235f45e5dbcccf6bd99f9f472858849f73d11120d76ea8707115415f8e5ebebf", size = 2241074, upload-time = "2025-04-23T18:31:19.205Z" },
    { url = "https://files.pythonhosted.org/packages/e0/ed/55532bb88f674d5d8f67ab121a2a13c385df382de2a1677f30ad385f7438/pydantic_core-2.33.2-cp311-cp311-win32.whl", hash = "sha256:6368900c2d3ef09b69cb0b913f9f8263b03786e5b2a387706c5afb66800efd51", size = 1910538, upload-time = "2025-04-23T18:31:20.541Z" },
    { url = "https://files.pythonhosted.org/packages/fe/1b/25b7cccd4519c0b23c2dd636ad39d381abf113085ce4f7bec2b0dc755eb1/pydantic_core-2.33.2-cp311-cp311-win_amd64.whl", hash = "sha256:1e063337ef9e9820c77acc768546325ebe04ee38b08703244c1309cccc4f1bab", size = 1952909, upload-time = "2025-04-23T18:31:22.371Z" },
    { url = "https://files.pythonhosted.org/packages/49/a9/d809358e49126438055884c4366a1f6227f0f84f635a9014e2deb9b9de54/pydantic_core-2.33.2-cp311-cp311-win_arm64.whl", hash = "sha256:6b99022f1d19bc32a4c2a0d544fc9a76e3be90f0b3f4af413f87d38749300e65", size = 1897786, upload-time = "2025-04-23T18:31:24.161Z" },
    { url = "https://files.pythonhosted.org/packages/18/8a/2b41c97f554ec8c71f2a8a5f85cb56a8b0956addfe8b0efb5b3d77e8bdc3/pydantic_core-2.33.2-cp312-cp312-macosx_10_12_x86_64.whl", hash = "sha256:a7ec89dc587667f22b6a0b6579c249fca9026ce7c333fc142ba42411fa243cdc", size = 2009000, upload-time = "2025-04-23T18:31:25.863Z" },
    { url = "https://files.pythonhosted.org/packages/a1/02/6224312aacb3c8ecbaa959897af57181fb6cf3a3d7917fd44d0f2917e6f2/pydantic_core-2.33.2-cp312-cp312-macosx_11_0_arm64.whl", hash = "sha256:3c6db6e52c6d70aa0d00d45cdb9b40f0433b96380071ea80b09277dba021ddf7", size = 1847996, upload-time = "2025-04-23T18:31:27.341Z" },
    { url = "https://files.pythonhosted.org/packages/d6/46/6dcdf084a523dbe0a0be59d054734b86a981726f221f4562aed313dbcb49/pydantic_core-2.33.2-cp312-cp312-manylinux_2_17_aarch64.manylinux2014_aarch64.whl", hash = "sha256:4e61206137cbc65e6d5256e1166f88331d3b6238e082d9f74613b9b765fb9025", size = 1880957, upload-time = "2025-04-23T18:31:28.956Z" },
    { url = "https://files.pythonhosted.org/packages/ec/6b/1ec2c03837ac00886ba8160ce041ce4e325b41d06a034adbef11339ae422/pydantic_core-2.33.2-cp312-cp312-manylinux_2_17_armv7l.manylinux2014_armv7l.whl", hash = "sha256:eb8c529b2819c37140eb51b914153063d27ed88e3bdc31b71198a198e921e011", size = 1964199, upload-time = "2025-04-23T18:31:31.025Z" },
    { url = "https://files.pythonhosted.org/packages/2d/1d/6bf34d6adb9debd9136bd197ca72642203ce9aaaa85cfcbfcf20f9696e83/pydantic_core-2.33.2-cp312-cp312-manylinux_2_17_ppc64le.manylinux2014_ppc64le.whl", hash = "sha256:c52b02ad8b4e2cf14ca7b3d918f3eb0ee91e63b3167c32591e57c4317e134f8f", size = 2120296, upload-time = "2025-04-23T18:31:32.514Z" },
    { url = "https://files.pythonhosted.org/packages/e0/94/2bd0aaf5a591e974b32a9f7123f16637776c304471a0ab33cf263cf5591a/pydantic_core-2.33.2-cp312-cp312-manylinux_2_17_s390x.manylinux2014_s390x.whl", hash = "sha256:96081f1605125ba0855dfda83f6f3df5ec90c61195421ba72223de35ccfb2f88", size = 2676109, upload-time = "2025-04-23T18:31:33.958Z" },
    { url = "https://files.pythonhosted.org/packages/f9/41/4b043778cf9c4285d59742281a769eac371b9e47e35f98ad321349cc5d61/pydantic_core-2.33.2-cp312-cp312-manylinux_2_17_x86_64.manylinux2014_x86_64.whl", hash = "sha256:8f57a69461af2a5fa6e6bbd7a5f60d3b7e6cebb687f55106933188e79ad155c1", size = 2002028, upload-time = "2025-04-23T18:31:39.095Z" },
    { url = "https://files.pythonhosted.org/packages/cb/d5/7bb781bf2748ce3d03af04d5c969fa1308880e1dca35a9bd94e1a96a922e/pydantic_core-2.33.2-cp312-cp312-manylinux_2_5_i686.manylinux1_i686.whl", hash = "sha256:572c7e6c8bb4774d2ac88929e3d1f12bc45714ae5ee6d9a788a9fb35e60bb04b", size = 2100044, upload-time = "2025-04-23T18:31:41.034Z" },
    { url = "https://files.pythonhosted.org/packages/fe/36/def5e53e1eb0ad896785702a5bbfd25eed546cdcf4087ad285021a90ed53/pydantic_core-2.33.2-cp312-cp312-musllinux_1_1_aarch64.whl", hash = "sha256:db4b41f9bd95fbe5acd76d89920336ba96f03e149097365afe1cb092fceb89a1", size = 2058881, upload-time = "2025-04-23T18:31:42.757Z" },
    { url = "https://files.pythonhosted.org/packages/01/6c/57f8d70b2ee57fc3dc8b9610315949837fa8c11d86927b9bb044f8705419/pydantic_core-2.33.2-cp312-cp312-musllinux_1_1_armv7l.whl", hash = "sha256:fa854f5cf7e33842a892e5c73f45327760bc7bc516339fda888c75ae60edaeb6", size = 2227034, upload-time = "2025-04-23T18:31:44.304Z" },
    { url = "https://files.pythonhosted.org/packages/27/b9/9c17f0396a82b3d5cbea4c24d742083422639e7bb1d5bf600e12cb176a13/pydantic_core-2.33.2-cp312-cp312-musllinux_1_1_x86_64.whl", hash = "sha256:5f483cfb75ff703095c59e365360cb73e00185e01aaea067cd19acffd2ab20ea", size = 2234187, upload-time = "2025-04-23T18:31:45.891Z" },
    { url = "https://files.pythonhosted.org/packages/b0/6a/adf5734ffd52bf86d865093ad70b2ce543415e0e356f6cacabbc0d9ad910/pydantic_core-2.33.2-cp312-cp312-win32.whl", hash = "sha256:9cb1da0f5a471435a7bc7e439b8a728e8b61e59784b2af70d7c169f8dd8ae290", size = 1892628, upload-time = "2025-04-23T18:31:47.819Z" },
    { url = "https://files.pythonhosted.org/packages/43/e4/5479fecb3606c1368d496a825d8411e126133c41224c1e7238be58b87d7e/pydantic_core-2.33.2-cp312-cp312-win_amd64.whl", hash = "sha256:f941635f2a3d96b2973e867144fde513665c87f13fe0e193c158ac51bfaaa7b2", size = 1955866, upload-time = "2025-04-23T18:31:49.635Z" },
    { url = "https://files.pythonhosted.org/packages/0d/24/8b11e8b3e2be9dd82df4b11408a67c61bb4dc4f8e11b5b0fc888b38118b5/pydantic_core-2.33.2-cp312-cp312-win_arm64.whl", hash = "sha256:cca3868ddfaccfbc4bfb1d608e2ccaaebe0ae628e1416aeb9c4d88c001bb45ab", size = 1888894, upload-time = "2025-04-23T18:31:51.609Z" },
    { url = "https://files.pythonhosted.org/packages/46/8c/99040727b41f56616573a28771b1bfa08a3d3fe74d3d513f01251f79f172/pydantic_core-2.33.2-cp313-cp313-macosx_10_12_x86_64.whl", hash = "sha256:1082dd3e2d7109ad8b7da48e1d4710c8d06c253cbc4a27c1cff4fbcaa97a9e3f", size = 2015688, upload-time = "2025-04-23T18:31:53.175Z" },
    { url = "https://files.pythonhosted.org/packages/3a/cc/5999d1eb705a6cefc31f0b4a90e9f7fc400539b1a1030529700cc1b51838/pydantic_core-2.33.2-cp313-cp313-macosx_11_0_arm64.whl", hash = "sha256:f517ca031dfc037a9c07e748cefd8d96235088b83b4f4ba8939105d20fa1dcd6", size = 1844808, upload-time = "2025-04-23T18:31:54.79Z" },
    { url = "https://files.pythonhosted.org/packages/6f/5e/a0a7b8885c98889a18b6e376f344da1ef323d270b44edf8174d6bce4d622/pydantic_core-2.33.2-cp313-cp313-manylinux_2_17_aarch64.manylinux2014_aarch64.whl", hash = "sha256:0a9f2c9dd19656823cb8250b0724ee9c60a82f3cdf68a080979d13092a3b0fef", size = 1885580, upload-time = "2025-04-23T18:31:57.393Z" },
    { url = "https://files.pythonhosted.org/packages/3b/2a/953581f343c7d11a304581156618c3f592435523dd9d79865903272c256a/pydantic_core-2.33.2-cp313-cp313-manylinux_2_17_armv7l.manylinux2014_armv7l.whl", hash = "sha256:2b0a451c263b01acebe51895bfb0e1cc842a5c666efe06cdf13846c7418caa9a", size = 1973859, upload-time = "2025-04-23T18:31:59.065Z" },
    { url = "https://files.pythonhosted.org/packages/e6/55/f1a813904771c03a3f97f676c62cca0c0a4138654107c1b61f19c644868b/pydantic_core-2.33.2-cp313-cp313-manylinux_2_17_ppc64le.manylinux2014_ppc64le.whl", hash = "sha256:1ea40a64d23faa25e62a70ad163571c0b342b8bf66d5fa612ac0dec4f069d916", size = 2120810, upload-time = "2025-04-23T18:32:00.78Z" },
    { url = "https://files.pythonhosted.org/packages/aa/c3/053389835a996e18853ba107a63caae0b9deb4a276c6b472931ea9ae6e48/pydantic_core-2.33.2-cp313-cp313-manylinux_2_17_s390x.manylinux2014_s390x.whl", hash = "sha256:0fb2d542b4d66f9470e8065c5469ec676978d625a8b7a363f07d9a501a9cb36a", size = 2676498, upload-time = "2025-04-23T18:32:02.418Z" },
    { url = "https://files.pythonhosted.org/packages/eb/3c/f4abd740877a35abade05e437245b192f9d0ffb48bbbbd708df33d3cda37/pydantic_core-2.33.2-cp313-cp313-manylinux_2_17_x86_64.manylinux2014_x86_64.whl", hash = "sha256:9fdac5d6ffa1b5a83bca06ffe7583f5576555e6c8b3a91fbd25ea7780f825f7d", size = 2000611, upload-time = "2025-04-23T18:32:04.152Z" },
    { url = "https://files.pythonhosted.org/packages/59/a7/63ef2fed1837d1121a894d0ce88439fe3e3b3e48c7543b2a4479eb99c2bd/pydantic_core-2.33.2-cp313-cp313-manylinux_2_5_i686.manylinux1_i686.whl", hash = "sha256:04a1a413977ab517154eebb2d326da71638271477d6ad87a769102f7c2488c56", size = 2107924, upload-time = "2025-04-23T18:32:06.129Z" },
    { url = "https://files.pythonhosted.org/packages/04/8f/2551964ef045669801675f1cfc3b0d74147f4901c3ffa42be2ddb1f0efc4/pydantic_core-2.33.2-cp313-cp313-musllinux_1_1_aarch64.whl", hash = "sha256:c8e7af2f4e0194c22b5b37205bfb293d166a7344a5b0d0eaccebc376546d77d5", size = 2063196, upload-time = "2025-04-23T18:32:08.178Z" },
    { url = "https://files.pythonhosted.org/packages/26/bd/d9602777e77fc6dbb0c7db9ad356e9a985825547dce5ad1d30ee04903918/pydantic_core-2.33.2-cp313-cp313-musllinux_1_1_armv7l.whl", hash = "sha256:5c92edd15cd58b3c2d34873597a1e20f13094f59cf88068adb18947df5455b4e", size = 2236389, upload-time = "2025-04-23T18:32:10.242Z" },
    { url = "https://files.pythonhosted.org/packages/42/db/0e950daa7e2230423ab342ae918a794964b053bec24ba8af013fc7c94846/pydantic_core-2.33.2-cp313-cp313-musllinux_1_1_x86_64.whl", hash = "sha256:65132b7b4a1c0beded5e057324b7e16e10910c106d43675d9bd87d4f38dde162", size = 2239223, upload-time = "2025-04-23T18:32:12.382Z" },
    { url = "https://files.pythonhosted.org/packages/58/4d/4f937099c545a8a17eb52cb67fe0447fd9a373b348ccfa9a87f141eeb00f/pydantic_core-2.33.2-cp313-cp313-win32.whl", hash = "sha256:52fb90784e0a242bb96ec53f42196a17278855b0f31ac7c3cc6f5c1ec4811849", size = 1900473, upload-time = "2025-04-23T18:32:14.034Z" },
    { url = "https://files.pythonhosted.org/packages/a0/75/4a0a9bac998d78d889def5e4ef2b065acba8cae8c93696906c3a91f310ca/pydantic_core-2.33.2-cp313-cp313-win_amd64.whl", hash = "sha256:c083a3bdd5a93dfe480f1125926afcdbf2917ae714bdb80b36d34318b2bec5d9", size = 1955269, upload-time = "2025-04-23T18:32:15.783Z" },
    { url = "https://files.pythonhosted.org/packages/f9/86/1beda0576969592f1497b4ce8e7bc8cbdf614c352426271b1b10d5f0aa64/pydantic_core-2.33.2-cp313-cp313-win_arm64.whl", hash = "sha256:e80b087132752f6b3d714f041ccf74403799d3b23a72722ea2e6ba2e892555b9", size = 1893921, upload-time = "2025-04-23T18:32:18.473Z" },
    { url = "https://files.pythonhosted.org/packages/a4/7d/e09391c2eebeab681df2b74bfe6c43422fffede8dc74187b2b0bf6fd7571/pydantic_core-2.33.2-cp313-cp313t-macosx_11_0_arm64.whl", hash = "sha256:61c18fba8e5e9db3ab908620af374db0ac1baa69f0f32df4f61ae23f15e586ac", size = 1806162, upload-time = "2025-04-23T18:32:20.188Z" },
    { url = "https://files.pythonhosted.org/packages/f1/3d/847b6b1fed9f8ed3bb95a9ad04fbd0b212e832d4f0f50ff4d9ee5a9f15cf/pydantic_core-2.33.2-cp313-cp313t-manylinux_2_17_x86_64.manylinux2014_x86_64.whl", hash = "sha256:95237e53bb015f67b63c91af7518a62a8660376a6a0db19b89acc77a4d6199f5", size = 1981560, upload-time = "2025-04-23T18:32:22.354Z" },
    { url = "https://files.pythonhosted.org/packages/6f/9a/e73262f6c6656262b5fdd723ad90f518f579b7bc8622e43a942eec53c938/pydantic_core-2.33.2-cp313-cp313t-win_amd64.whl", hash = "sha256:c2fc0a768ef76c15ab9238afa6da7f69895bb5d1ee83aeea2e3509af4472d0b9", size = 1935777, upload-time = "2025-04-23T18:32:25.088Z" },
    { url = "https://files.pythonhosted.org/packages/30/68/373d55e58b7e83ce371691f6eaa7175e3a24b956c44628eb25d7da007917/pydantic_core-2.33.2-pp310-pypy310_pp73-macosx_10_12_x86_64.whl", hash = "sha256:5c4aa4e82353f65e548c476b37e64189783aa5384903bfea4f41580f255fddfa", size = 2023982, upload-time = "2025-04-23T18:32:53.14Z" },
    { url = "https://files.pythonhosted.org/packages/a4/16/145f54ac08c96a63d8ed6442f9dec17b2773d19920b627b18d4f10a061ea/pydantic_core-2.33.2-pp310-pypy310_pp73-macosx_11_0_arm64.whl", hash = "sha256:d946c8bf0d5c24bf4fe333af284c59a19358aa3ec18cb3dc4370080da1e8ad29", size = 1858412, upload-time = "2025-04-23T18:32:55.52Z" },
    { url = "https://files.pythonhosted.org/packages/41/b1/c6dc6c3e2de4516c0bb2c46f6a373b91b5660312342a0cf5826e38ad82fa/pydantic_core-2.33.2-pp310-pypy310_pp73-manylinux_2_17_aarch64.manylinux2014_aarch64.whl", hash = "sha256:87b31b6846e361ef83fedb187bb5b4372d0da3f7e28d85415efa92d6125d6e6d", size = 1892749, upload-time = "2025-04-23T18:32:57.546Z" },
    { url = "https://files.pythonhosted.org/packages/12/73/8cd57e20afba760b21b742106f9dbdfa6697f1570b189c7457a1af4cd8a0/pydantic_core-2.33.2-pp310-pypy310_pp73-manylinux_2_17_x86_64.manylinux2014_x86_64.whl", hash = "sha256:aa9d91b338f2df0508606f7009fde642391425189bba6d8c653afd80fd6bb64e", size = 2067527, upload-time = "2025-04-23T18:32:59.771Z" },
    { url = "https://files.pythonhosted.org/packages/e3/d5/0bb5d988cc019b3cba4a78f2d4b3854427fc47ee8ec8e9eaabf787da239c/pydantic_core-2.33.2-pp310-pypy310_pp73-manylinux_2_5_i686.manylinux1_i686.whl", hash = "sha256:2058a32994f1fde4ca0480ab9d1e75a0e8c87c22b53a3ae66554f9af78f2fe8c", size = 2108225, upload-time = "2025-04-23T18:33:04.51Z" },
    { url = "https://files.pythonhosted.org/packages/f1/c5/00c02d1571913d496aabf146106ad8239dc132485ee22efe08085084ff7c/pydantic_core-2.33.2-pp310-pypy310_pp73-musllinux_1_1_aarch64.whl", hash = "sha256:0e03262ab796d986f978f79c943fc5f620381be7287148b8010b4097f79a39ec", size = 2069490, upload-time = "2025-04-23T18:33:06.391Z" },
    { url = "https://files.pythonhosted.org/packages/22/a8/dccc38768274d3ed3a59b5d06f59ccb845778687652daa71df0cab4040d7/pydantic_core-2.33.2-pp310-pypy310_pp73-musllinux_1_1_armv7l.whl", hash = "sha256:1a8695a8d00c73e50bff9dfda4d540b7dee29ff9b8053e38380426a85ef10052", size = 2237525, upload-time = "2025-04-23T18:33:08.44Z" },
    { url = "https://files.pythonhosted.org/packages/d4/e7/4f98c0b125dda7cf7ccd14ba936218397b44f50a56dd8c16a3091df116c3/pydantic_core-2.33.2-pp310-pypy310_pp73-musllinux_1_1_x86_64.whl", hash = "sha256:fa754d1850735a0b0e03bcffd9d4b4343eb417e47196e4485d9cca326073a42c", size = 2238446, upload-time = "2025-04-23T18:33:10.313Z" },
    { url = "https://files.pythonhosted.org/packages/ce/91/2ec36480fdb0b783cd9ef6795753c1dea13882f2e68e73bce76ae8c21e6a/pydantic_core-2.33.2-pp310-pypy310_pp73-win_amd64.whl", hash = "sha256:a11c8d26a50bfab49002947d3d237abe4d9e4b5bdc8846a63537b6488e197808", size = 2066678, upload-time = "2025-04-23T18:33:12.224Z" },
    { url = "https://files.pythonhosted.org/packages/7b/27/d4ae6487d73948d6f20dddcd94be4ea43e74349b56eba82e9bdee2d7494c/pydantic_core-2.33.2-pp311-pypy311_pp73-macosx_10_12_x86_64.whl", hash = "sha256:dd14041875d09cc0f9308e37a6f8b65f5585cf2598a53aa0123df8b129d481f8", size = 2025200, upload-time = "2025-04-23T18:33:14.199Z" },
    { url = "https://files.pythonhosted.org/packages/f1/b8/b3cb95375f05d33801024079b9392a5ab45267a63400bf1866e7ce0f0de4/pydantic_core-2.33.2-pp311-pypy311_pp73-macosx_11_0_arm64.whl", hash = "sha256:d87c561733f66531dced0da6e864f44ebf89a8fba55f31407b00c2f7f9449593", size = 1859123, upload-time = "2025-04-23T18:33:16.555Z" },
    { url = "https://files.pythonhosted.org/packages/05/bc/0d0b5adeda59a261cd30a1235a445bf55c7e46ae44aea28f7bd6ed46e091/pydantic_core-2.33.2-pp311-pypy311_pp73-manylinux_2_17_aarch64.manylinux2014_aarch64.whl", hash = "sha256:2f82865531efd18d6e07a04a17331af02cb7a651583c418df8266f17a63c6612", size = 1892852, upload-time = "2025-04-23T18:33:18.513Z" },
    { url = "https://files.pythonhosted.org/packages/3e/11/d37bdebbda2e449cb3f519f6ce950927b56d62f0b84fd9cb9e372a26a3d5/pydantic_core-2.33.2-pp311-pypy311_pp73-manylinux_2_17_x86_64.manylinux2014_x86_64.whl", hash = "sha256:2bfb5112df54209d820d7bf9317c7a6c9025ea52e49f46b6a2060104bba37de7", size = 2067484, upload-time = "2025-04-23T18:33:20.475Z" },
    { url = "https://files.pythonhosted.org/packages/8c/55/1f95f0a05ce72ecb02a8a8a1c3be0579bbc29b1d5ab68f1378b7bebc5057/pydantic_core-2.33.2-pp311-pypy311_pp73-manylinux_2_5_i686.manylinux1_i686.whl", hash = "sha256:64632ff9d614e5eecfb495796ad51b0ed98c453e447a76bcbeeb69615079fc7e", size = 2108896, upload-time = "2025-04-23T18:33:22.501Z" },
    { url = "https://files.pythonhosted.org/packages/53/89/2b2de6c81fa131f423246a9109d7b2a375e83968ad0800d6e57d0574629b/pydantic_core-2.33.2-pp311-pypy311_pp73-musllinux_1_1_aarch64.whl", hash = "sha256:f889f7a40498cc077332c7ab6b4608d296d852182211787d4f3ee377aaae66e8", size = 2069475, upload-time = "2025-04-23T18:33:24.528Z" },
    { url = "https://files.pythonhosted.org/packages/b8/e9/1f7efbe20d0b2b10f6718944b5d8ece9152390904f29a78e68d4e7961159/pydantic_core-2.33.2-pp311-pypy311_pp73-musllinux_1_1_armv7l.whl", hash = "sha256:de4b83bb311557e439b9e186f733f6c645b9417c84e2eb8203f3f820a4b988bf", size = 2239013, upload-time = "2025-04-23T18:33:26.621Z" },
    { url = "https://files.pythonhosted.org/packages/3c/b2/5309c905a93811524a49b4e031e9851a6b00ff0fb668794472ea7746b448/pydantic_core-2.33.2-pp311-pypy311_pp73-musllinux_1_1_x86_64.whl", hash = "sha256:82f68293f055f51b51ea42fafc74b6aad03e70e191799430b90c13d643059ebb", size = 2238715, upload-time = "2025-04-23T18:33:28.656Z" },
    { url = "https://files.pythonhosted.org/packages/32/56/8a7ca5d2cd2cda1d245d34b1c9a942920a718082ae8e54e5f3e5a58b7add/pydantic_core-2.33.2-pp311-pypy311_pp73-win_amd64.whl", hash = "sha256:329467cecfb529c925cf2bbd4d60d2c509bc2fb52a20c1045bf09bb70971a9c1", size = 2066757, upload-time = "2025-04-23T18:33:30.645Z" },
]

[[package]]
name = "pydata-sphinx-theme"
version = "0.16.1"
source = { registry = "https://pypi.org/simple" }
dependencies = [
    { name = "accessible-pygments" },
    { name = "babel" },
    { name = "beautifulsoup4" },
    { name = "docutils" },
    { name = "pygments" },
    { name = "sphinx", version = "8.1.3", source = { registry = "https://pypi.org/simple" }, marker = "python_full_version < '3.11'" },
    { name = "sphinx", version = "8.2.3", source = { registry = "https://pypi.org/simple" }, marker = "python_full_version >= '3.11'" },
    { name = "typing-extensions" },
]
sdist = { url = "https://files.pythonhosted.org/packages/00/20/bb50f9de3a6de69e6abd6b087b52fa2418a0418b19597601605f855ad044/pydata_sphinx_theme-0.16.1.tar.gz", hash = "sha256:a08b7f0b7f70387219dc659bff0893a7554d5eb39b59d3b8ef37b8401b7642d7", size = 2412693, upload-time = "2024-12-17T10:53:39.537Z" }
wheels = [
    { url = "https://files.pythonhosted.org/packages/e2/0d/8ba33fa83a7dcde13eb3c1c2a0c1cc29950a048bfed6d9b0d8b6bd710b4c/pydata_sphinx_theme-0.16.1-py3-none-any.whl", hash = "sha256:225331e8ac4b32682c18fcac5a57a6f717c4e632cea5dd0e247b55155faeccde", size = 6723264, upload-time = "2024-12-17T10:53:35.645Z" },
]

[[package]]
name = "pyglet"
version = "2.1.6"
source = { registry = "https://pypi.org/simple" }
sdist = { url = "https://files.pythonhosted.org/packages/f7/bc/0533ccb30566ee59b540d700dbbf916dafa89132a4d582d0fd1fe158243d/pyglet-2.1.6.tar.gz", hash = "sha256:18483880b1411b39692eaf7756819285797b1aaf9ef63d40eb9f9b5d01c63416", size = 6546705, upload-time = "2025-04-27T01:12:30.995Z" }
wheels = [
    { url = "https://files.pythonhosted.org/packages/a3/ad/e16f9b56c4a935934341e385753d0d0a2a83b7d320e52906b44f32698feb/pyglet-2.1.6-py3-none-any.whl", hash = "sha256:52ef9e75f3969b6a28bfa5c223e50ff03a05c2baa67bfe00d2a9eec4e831a7c5", size = 983998, upload-time = "2025-04-27T01:12:26.307Z" },
]

[[package]]
name = "pygments"
version = "2.19.2"
source = { registry = "https://pypi.org/simple" }
sdist = { url = "https://files.pythonhosted.org/packages/b0/77/a5b8c569bf593b0140bde72ea885a803b82086995367bf2037de0159d924/pygments-2.19.2.tar.gz", hash = "sha256:636cb2477cec7f8952536970bc533bc43743542f70392ae026374600add5b887", size = 4968631, upload-time = "2025-06-21T13:39:12.283Z" }
wheels = [
    { url = "https://files.pythonhosted.org/packages/c7/21/705964c7812476f378728bdf590ca4b771ec72385c533964653c68e86bdc/pygments-2.19.2-py3-none-any.whl", hash = "sha256:86540386c03d588bb81d44bc3928634ff26449851e99741617ecb9037ee5ec0b", size = 1225217, upload-time = "2025-06-21T13:39:07.939Z" },
]

[[package]]
name = "pympler"
version = "1.1"
source = { registry = "https://pypi.org/simple" }
dependencies = [
    { name = "pywin32", marker = "sys_platform == 'win32'" },
]
sdist = { url = "https://files.pythonhosted.org/packages/dd/37/c384631908029676d8e7213dd956bb686af303a80db7afbc9be36bc49495/pympler-1.1.tar.gz", hash = "sha256:1eaa867cb8992c218430f1708fdaccda53df064144d1c5656b1e6f1ee6000424", size = 179954, upload-time = "2024-06-28T19:56:06.563Z" }
wheels = [
    { url = "https://files.pythonhosted.org/packages/79/4f/a6a2e2b202d7fd97eadfe90979845b8706676b41cbd3b42ba75adf329d1f/Pympler-1.1-py3-none-any.whl", hash = "sha256:5b223d6027d0619584116a0cbc28e8d2e378f7a79c1e5e024f9ff3b673c58506", size = 165766, upload-time = "2024-06-28T19:56:05.087Z" },
]

[[package]]
name = "pyopengl"
version = "3.1.9"
source = { registry = "https://pypi.org/simple" }
sdist = { url = "https://files.pythonhosted.org/packages/c0/42/71080db298df3ddb7e3090bfea8fd7c300894d8b10954c22f8719bd434eb/pyopengl-3.1.9.tar.gz", hash = "sha256:28ebd82c5f4491a418aeca9672dffb3adbe7d33b39eada4548a5b4e8c03f60c8", size = 1913642, upload-time = "2025-01-20T02:17:53.263Z" }
wheels = [
    { url = "https://files.pythonhosted.org/packages/92/44/8634af40b0db528b5b37e901c0dc67321354880d251bf8965901d57693a5/PyOpenGL-3.1.9-py3-none-any.whl", hash = "sha256:15995fd3b0deb991376805da36137a4ae5aba6ddbb5e29ac1f35462d130a3f77", size = 3190341, upload-time = "2025-01-20T02:17:50.913Z" },
]

[[package]]
name = "pyproject-hooks"
version = "1.2.0"
source = { registry = "https://pypi.org/simple" }
sdist = { url = "https://files.pythonhosted.org/packages/e7/82/28175b2414effca1cdac8dc99f76d660e7a4fb0ceefa4b4ab8f5f6742925/pyproject_hooks-1.2.0.tar.gz", hash = "sha256:1e859bd5c40fae9448642dd871adf459e5e2084186e8d2c2a79a824c970da1f8", size = 19228, upload-time = "2024-09-29T09:24:13.293Z" }
wheels = [
    { url = "https://files.pythonhosted.org/packages/bd/24/12818598c362d7f300f18e74db45963dbcb85150324092410c8b49405e42/pyproject_hooks-1.2.0-py3-none-any.whl", hash = "sha256:9e5c6bfa8dcc30091c74b0cf803c81fdd29d94f01992a7707bc97babb1141913", size = 10216, upload-time = "2024-09-29T09:24:11.978Z" },
]

[[package]]
name = "python-dateutil"
version = "2.9.0.post0"
source = { registry = "https://pypi.org/simple" }
dependencies = [
    { name = "six" },
]
sdist = { url = "https://files.pythonhosted.org/packages/66/c0/0c8b6ad9f17a802ee498c46e004a0eb49bc148f2fd230864601a86dcf6db/python-dateutil-2.9.0.post0.tar.gz", hash = "sha256:37dd54208da7e1cd875388217d5e00ebd4179249f90fb72437e91a35459a0ad3", size = 342432, upload-time = "2024-03-01T18:36:20.211Z" }
wheels = [
    { url = "https://files.pythonhosted.org/packages/ec/57/56b9bcc3c9c6a792fcbaf139543cee77261f3651ca9da0c93f5c1221264b/python_dateutil-2.9.0.post0-py2.py3-none-any.whl", hash = "sha256:a8b2bc7bffae282281c8140a97d3aa9c14da0b136dfe83f850eea9a5f7470427", size = 229892, upload-time = "2024-03-01T18:36:18.57Z" },
]

[[package]]
name = "pywin32"
version = "311"
source = { registry = "https://pypi.org/simple" }
wheels = [
    { url = "https://files.pythonhosted.org/packages/7b/40/44efbb0dfbd33aca6a6483191dae0716070ed99e2ecb0c53683f400a0b4f/pywin32-311-cp310-cp310-win32.whl", hash = "sha256:d03ff496d2a0cd4a5893504789d4a15399133fe82517455e78bad62efbb7f0a3", size = 8760432, upload-time = "2025-07-14T20:13:05.9Z" },
    { url = "https://files.pythonhosted.org/packages/5e/bf/360243b1e953bd254a82f12653974be395ba880e7ec23e3731d9f73921cc/pywin32-311-cp310-cp310-win_amd64.whl", hash = "sha256:797c2772017851984b97180b0bebe4b620bb86328e8a884bb626156295a63b3b", size = 9590103, upload-time = "2025-07-14T20:13:07.698Z" },
    { url = "https://files.pythonhosted.org/packages/57/38/d290720e6f138086fb3d5ffe0b6caa019a791dd57866940c82e4eeaf2012/pywin32-311-cp310-cp310-win_arm64.whl", hash = "sha256:0502d1facf1fed4839a9a51ccbcc63d952cf318f78ffc00a7e78528ac27d7a2b", size = 8778557, upload-time = "2025-07-14T20:13:11.11Z" },
    { url = "https://files.pythonhosted.org/packages/7c/af/449a6a91e5d6db51420875c54f6aff7c97a86a3b13a0b4f1a5c13b988de3/pywin32-311-cp311-cp311-win32.whl", hash = "sha256:184eb5e436dea364dcd3d2316d577d625c0351bf237c4e9a5fabbcfa5a58b151", size = 8697031, upload-time = "2025-07-14T20:13:13.266Z" },
    { url = "https://files.pythonhosted.org/packages/51/8f/9bb81dd5bb77d22243d33c8397f09377056d5c687aa6d4042bea7fbf8364/pywin32-311-cp311-cp311-win_amd64.whl", hash = "sha256:3ce80b34b22b17ccbd937a6e78e7225d80c52f5ab9940fe0506a1a16f3dab503", size = 9508308, upload-time = "2025-07-14T20:13:15.147Z" },
    { url = "https://files.pythonhosted.org/packages/44/7b/9c2ab54f74a138c491aba1b1cd0795ba61f144c711daea84a88b63dc0f6c/pywin32-311-cp311-cp311-win_arm64.whl", hash = "sha256:a733f1388e1a842abb67ffa8e7aad0e70ac519e09b0f6a784e65a136ec7cefd2", size = 8703930, upload-time = "2025-07-14T20:13:16.945Z" },
    { url = "https://files.pythonhosted.org/packages/e7/ab/01ea1943d4eba0f850c3c61e78e8dd59757ff815ff3ccd0a84de5f541f42/pywin32-311-cp312-cp312-win32.whl", hash = "sha256:750ec6e621af2b948540032557b10a2d43b0cee2ae9758c54154d711cc852d31", size = 8706543, upload-time = "2025-07-14T20:13:20.765Z" },
    { url = "https://files.pythonhosted.org/packages/d1/a8/a0e8d07d4d051ec7502cd58b291ec98dcc0c3fff027caad0470b72cfcc2f/pywin32-311-cp312-cp312-win_amd64.whl", hash = "sha256:b8c095edad5c211ff31c05223658e71bf7116daa0ecf3ad85f3201ea3190d067", size = 9495040, upload-time = "2025-07-14T20:13:22.543Z" },
    { url = "https://files.pythonhosted.org/packages/ba/3a/2ae996277b4b50f17d61f0603efd8253cb2d79cc7ae159468007b586396d/pywin32-311-cp312-cp312-win_arm64.whl", hash = "sha256:e286f46a9a39c4a18b319c28f59b61de793654af2f395c102b4f819e584b5852", size = 8710102, upload-time = "2025-07-14T20:13:24.682Z" },
    { url = "https://files.pythonhosted.org/packages/a5/be/3fd5de0979fcb3994bfee0d65ed8ca9506a8a1260651b86174f6a86f52b3/pywin32-311-cp313-cp313-win32.whl", hash = "sha256:f95ba5a847cba10dd8c4d8fefa9f2a6cf283b8b88ed6178fa8a6c1ab16054d0d", size = 8705700, upload-time = "2025-07-14T20:13:26.471Z" },
    { url = "https://files.pythonhosted.org/packages/e3/28/e0a1909523c6890208295a29e05c2adb2126364e289826c0a8bc7297bd5c/pywin32-311-cp313-cp313-win_amd64.whl", hash = "sha256:718a38f7e5b058e76aee1c56ddd06908116d35147e133427e59a3983f703a20d", size = 9494700, upload-time = "2025-07-14T20:13:28.243Z" },
    { url = "https://files.pythonhosted.org/packages/04/bf/90339ac0f55726dce7d794e6d79a18a91265bdf3aa70b6b9ca52f35e022a/pywin32-311-cp313-cp313-win_arm64.whl", hash = "sha256:7b4075d959648406202d92a2310cb990fea19b535c7f4a78d3f5e10b926eeb8a", size = 8709318, upload-time = "2025-07-14T20:13:30.348Z" },
    { url = "https://files.pythonhosted.org/packages/c9/31/097f2e132c4f16d99a22bfb777e0fd88bd8e1c634304e102f313af69ace5/pywin32-311-cp314-cp314-win32.whl", hash = "sha256:b7a2c10b93f8986666d0c803ee19b5990885872a7de910fc460f9b0c2fbf92ee", size = 8840714, upload-time = "2025-07-14T20:13:32.449Z" },
    { url = "https://files.pythonhosted.org/packages/90/4b/07c77d8ba0e01349358082713400435347df8426208171ce297da32c313d/pywin32-311-cp314-cp314-win_amd64.whl", hash = "sha256:3aca44c046bd2ed8c90de9cb8427f581c479e594e99b5c0bb19b29c10fd6cb87", size = 9656800, upload-time = "2025-07-14T20:13:34.312Z" },
    { url = "https://files.pythonhosted.org/packages/c0/d2/21af5c535501a7233e734b8af901574572da66fcc254cb35d0609c9080dd/pywin32-311-cp314-cp314-win_arm64.whl", hash = "sha256:a508e2d9025764a8270f93111a970e1d0fbfc33f4153b388bb649b7eec4f9b42", size = 8932540, upload-time = "2025-07-14T20:13:36.379Z" },
]

[[package]]
name = "pyyaml"
version = "6.0.2"
source = { registry = "https://pypi.org/simple" }
sdist = { url = "https://files.pythonhosted.org/packages/54/ed/79a089b6be93607fa5cdaedf301d7dfb23af5f25c398d5ead2525b063e17/pyyaml-6.0.2.tar.gz", hash = "sha256:d584d9ec91ad65861cc08d42e834324ef890a082e591037abe114850ff7bbc3e", size = 130631, upload-time = "2024-08-06T20:33:50.674Z" }
wheels = [
    { url = "https://files.pythonhosted.org/packages/9b/95/a3fac87cb7158e231b5a6012e438c647e1a87f09f8e0d123acec8ab8bf71/PyYAML-6.0.2-cp310-cp310-macosx_10_9_x86_64.whl", hash = "sha256:0a9a2848a5b7feac301353437eb7d5957887edbf81d56e903999a75a3d743086", size = 184199, upload-time = "2024-08-06T20:31:40.178Z" },
    { url = "https://files.pythonhosted.org/packages/c7/7a/68bd47624dab8fd4afbfd3c48e3b79efe09098ae941de5b58abcbadff5cb/PyYAML-6.0.2-cp310-cp310-macosx_11_0_arm64.whl", hash = "sha256:29717114e51c84ddfba879543fb232a6ed60086602313ca38cce623c1d62cfbf", size = 171758, upload-time = "2024-08-06T20:31:42.173Z" },
    { url = "https://files.pythonhosted.org/packages/49/ee/14c54df452143b9ee9f0f29074d7ca5516a36edb0b4cc40c3f280131656f/PyYAML-6.0.2-cp310-cp310-manylinux_2_17_aarch64.manylinux2014_aarch64.whl", hash = "sha256:8824b5a04a04a047e72eea5cec3bc266db09e35de6bdfe34c9436ac5ee27d237", size = 718463, upload-time = "2024-08-06T20:31:44.263Z" },
    { url = "https://files.pythonhosted.org/packages/4d/61/de363a97476e766574650d742205be468921a7b532aa2499fcd886b62530/PyYAML-6.0.2-cp310-cp310-manylinux_2_17_s390x.manylinux2014_s390x.whl", hash = "sha256:7c36280e6fb8385e520936c3cb3b8042851904eba0e58d277dca80a5cfed590b", size = 719280, upload-time = "2024-08-06T20:31:50.199Z" },
    { url = "https://files.pythonhosted.org/packages/6b/4e/1523cb902fd98355e2e9ea5e5eb237cbc5f3ad5f3075fa65087aa0ecb669/PyYAML-6.0.2-cp310-cp310-manylinux_2_17_x86_64.manylinux2014_x86_64.whl", hash = "sha256:ec031d5d2feb36d1d1a24380e4db6d43695f3748343d99434e6f5f9156aaa2ed", size = 751239, upload-time = "2024-08-06T20:31:52.292Z" },
    { url = "https://files.pythonhosted.org/packages/b7/33/5504b3a9a4464893c32f118a9cc045190a91637b119a9c881da1cf6b7a72/PyYAML-6.0.2-cp310-cp310-musllinux_1_1_aarch64.whl", hash = "sha256:936d68689298c36b53b29f23c6dbb74de12b4ac12ca6cfe0e047bedceea56180", size = 695802, upload-time = "2024-08-06T20:31:53.836Z" },
    { url = "https://files.pythonhosted.org/packages/5c/20/8347dcabd41ef3a3cdc4f7b7a2aff3d06598c8779faa189cdbf878b626a4/PyYAML-6.0.2-cp310-cp310-musllinux_1_1_x86_64.whl", hash = "sha256:23502f431948090f597378482b4812b0caae32c22213aecf3b55325e049a6c68", size = 720527, upload-time = "2024-08-06T20:31:55.565Z" },
    { url = "https://files.pythonhosted.org/packages/be/aa/5afe99233fb360d0ff37377145a949ae258aaab831bde4792b32650a4378/PyYAML-6.0.2-cp310-cp310-win32.whl", hash = "sha256:2e99c6826ffa974fe6e27cdb5ed0021786b03fc98e5ee3c5bfe1fd5015f42b99", size = 144052, upload-time = "2024-08-06T20:31:56.914Z" },
    { url = "https://files.pythonhosted.org/packages/b5/84/0fa4b06f6d6c958d207620fc60005e241ecedceee58931bb20138e1e5776/PyYAML-6.0.2-cp310-cp310-win_amd64.whl", hash = "sha256:a4d3091415f010369ae4ed1fc6b79def9416358877534caf6a0fdd2146c87a3e", size = 161774, upload-time = "2024-08-06T20:31:58.304Z" },
    { url = "https://files.pythonhosted.org/packages/f8/aa/7af4e81f7acba21a4c6be026da38fd2b872ca46226673c89a758ebdc4fd2/PyYAML-6.0.2-cp311-cp311-macosx_10_9_x86_64.whl", hash = "sha256:cc1c1159b3d456576af7a3e4d1ba7e6924cb39de8f67111c735f6fc832082774", size = 184612, upload-time = "2024-08-06T20:32:03.408Z" },
    { url = "https://files.pythonhosted.org/packages/8b/62/b9faa998fd185f65c1371643678e4d58254add437edb764a08c5a98fb986/PyYAML-6.0.2-cp311-cp311-macosx_11_0_arm64.whl", hash = "sha256:1e2120ef853f59c7419231f3bf4e7021f1b936f6ebd222406c3b60212205d2ee", size = 172040, upload-time = "2024-08-06T20:32:04.926Z" },
    { url = "https://files.pythonhosted.org/packages/ad/0c/c804f5f922a9a6563bab712d8dcc70251e8af811fce4524d57c2c0fd49a4/PyYAML-6.0.2-cp311-cp311-manylinux_2_17_aarch64.manylinux2014_aarch64.whl", hash = "sha256:5d225db5a45f21e78dd9358e58a98702a0302f2659a3c6cd320564b75b86f47c", size = 736829, upload-time = "2024-08-06T20:32:06.459Z" },
    { url = "https://files.pythonhosted.org/packages/51/16/6af8d6a6b210c8e54f1406a6b9481febf9c64a3109c541567e35a49aa2e7/PyYAML-6.0.2-cp311-cp311-manylinux_2_17_s390x.manylinux2014_s390x.whl", hash = "sha256:5ac9328ec4831237bec75defaf839f7d4564be1e6b25ac710bd1a96321cc8317", size = 764167, upload-time = "2024-08-06T20:32:08.338Z" },
    { url = "https://files.pythonhosted.org/packages/75/e4/2c27590dfc9992f73aabbeb9241ae20220bd9452df27483b6e56d3975cc5/PyYAML-6.0.2-cp311-cp311-manylinux_2_17_x86_64.manylinux2014_x86_64.whl", hash = "sha256:3ad2a3decf9aaba3d29c8f537ac4b243e36bef957511b4766cb0057d32b0be85", size = 762952, upload-time = "2024-08-06T20:32:14.124Z" },
    { url = "https://files.pythonhosted.org/packages/9b/97/ecc1abf4a823f5ac61941a9c00fe501b02ac3ab0e373c3857f7d4b83e2b6/PyYAML-6.0.2-cp311-cp311-musllinux_1_1_aarch64.whl", hash = "sha256:ff3824dc5261f50c9b0dfb3be22b4567a6f938ccce4587b38952d85fd9e9afe4", size = 735301, upload-time = "2024-08-06T20:32:16.17Z" },
    { url = "https://files.pythonhosted.org/packages/45/73/0f49dacd6e82c9430e46f4a027baa4ca205e8b0a9dce1397f44edc23559d/PyYAML-6.0.2-cp311-cp311-musllinux_1_1_x86_64.whl", hash = "sha256:797b4f722ffa07cc8d62053e4cff1486fa6dc094105d13fea7b1de7d8bf71c9e", size = 756638, upload-time = "2024-08-06T20:32:18.555Z" },
    { url = "https://files.pythonhosted.org/packages/22/5f/956f0f9fc65223a58fbc14459bf34b4cc48dec52e00535c79b8db361aabd/PyYAML-6.0.2-cp311-cp311-win32.whl", hash = "sha256:11d8f3dd2b9c1207dcaf2ee0bbbfd5991f571186ec9cc78427ba5bd32afae4b5", size = 143850, upload-time = "2024-08-06T20:32:19.889Z" },
    { url = "https://files.pythonhosted.org/packages/ed/23/8da0bbe2ab9dcdd11f4f4557ccaf95c10b9811b13ecced089d43ce59c3c8/PyYAML-6.0.2-cp311-cp311-win_amd64.whl", hash = "sha256:e10ce637b18caea04431ce14fabcf5c64a1c61ec9c56b071a4b7ca131ca52d44", size = 161980, upload-time = "2024-08-06T20:32:21.273Z" },
    { url = "https://files.pythonhosted.org/packages/86/0c/c581167fc46d6d6d7ddcfb8c843a4de25bdd27e4466938109ca68492292c/PyYAML-6.0.2-cp312-cp312-macosx_10_9_x86_64.whl", hash = "sha256:c70c95198c015b85feafc136515252a261a84561b7b1d51e3384e0655ddf25ab", size = 183873, upload-time = "2024-08-06T20:32:25.131Z" },
    { url = "https://files.pythonhosted.org/packages/a8/0c/38374f5bb272c051e2a69281d71cba6fdb983413e6758b84482905e29a5d/PyYAML-6.0.2-cp312-cp312-macosx_11_0_arm64.whl", hash = "sha256:ce826d6ef20b1bc864f0a68340c8b3287705cae2f8b4b1d932177dcc76721725", size = 173302, upload-time = "2024-08-06T20:32:26.511Z" },
    { url = "https://files.pythonhosted.org/packages/c3/93/9916574aa8c00aa06bbac729972eb1071d002b8e158bd0e83a3b9a20a1f7/PyYAML-6.0.2-cp312-cp312-manylinux_2_17_aarch64.manylinux2014_aarch64.whl", hash = "sha256:1f71ea527786de97d1a0cc0eacd1defc0985dcf6b3f17bb77dcfc8c34bec4dc5", size = 739154, upload-time = "2024-08-06T20:32:28.363Z" },
    { url = "https://files.pythonhosted.org/packages/95/0f/b8938f1cbd09739c6da569d172531567dbcc9789e0029aa070856f123984/PyYAML-6.0.2-cp312-cp312-manylinux_2_17_s390x.manylinux2014_s390x.whl", hash = "sha256:9b22676e8097e9e22e36d6b7bda33190d0d400f345f23d4065d48f4ca7ae0425", size = 766223, upload-time = "2024-08-06T20:32:30.058Z" },
    { url = "https://files.pythonhosted.org/packages/b9/2b/614b4752f2e127db5cc206abc23a8c19678e92b23c3db30fc86ab731d3bd/PyYAML-6.0.2-cp312-cp312-manylinux_2_17_x86_64.manylinux2014_x86_64.whl", hash = "sha256:80bab7bfc629882493af4aa31a4cfa43a4c57c83813253626916b8c7ada83476", size = 767542, upload-time = "2024-08-06T20:32:31.881Z" },
    { url = "https://files.pythonhosted.org/packages/d4/00/dd137d5bcc7efea1836d6264f049359861cf548469d18da90cd8216cf05f/PyYAML-6.0.2-cp312-cp312-musllinux_1_1_aarch64.whl", hash = "sha256:0833f8694549e586547b576dcfaba4a6b55b9e96098b36cdc7ebefe667dfed48", size = 731164, upload-time = "2024-08-06T20:32:37.083Z" },
    { url = "https://files.pythonhosted.org/packages/c9/1f/4f998c900485e5c0ef43838363ba4a9723ac0ad73a9dc42068b12aaba4e4/PyYAML-6.0.2-cp312-cp312-musllinux_1_1_x86_64.whl", hash = "sha256:8b9c7197f7cb2738065c481a0461e50ad02f18c78cd75775628afb4d7137fb3b", size = 756611, upload-time = "2024-08-06T20:32:38.898Z" },
    { url = "https://files.pythonhosted.org/packages/df/d1/f5a275fdb252768b7a11ec63585bc38d0e87c9e05668a139fea92b80634c/PyYAML-6.0.2-cp312-cp312-win32.whl", hash = "sha256:ef6107725bd54b262d6dedcc2af448a266975032bc85ef0172c5f059da6325b4", size = 140591, upload-time = "2024-08-06T20:32:40.241Z" },
    { url = "https://files.pythonhosted.org/packages/0c/e8/4f648c598b17c3d06e8753d7d13d57542b30d56e6c2dedf9c331ae56312e/PyYAML-6.0.2-cp312-cp312-win_amd64.whl", hash = "sha256:7e7401d0de89a9a855c839bc697c079a4af81cf878373abd7dc625847d25cbd8", size = 156338, upload-time = "2024-08-06T20:32:41.93Z" },
    { url = "https://files.pythonhosted.org/packages/ef/e3/3af305b830494fa85d95f6d95ef7fa73f2ee1cc8ef5b495c7c3269fb835f/PyYAML-6.0.2-cp313-cp313-macosx_10_13_x86_64.whl", hash = "sha256:efdca5630322a10774e8e98e1af481aad470dd62c3170801852d752aa7a783ba", size = 181309, upload-time = "2024-08-06T20:32:43.4Z" },
    { url = "https://files.pythonhosted.org/packages/45/9f/3b1c20a0b7a3200524eb0076cc027a970d320bd3a6592873c85c92a08731/PyYAML-6.0.2-cp313-cp313-macosx_11_0_arm64.whl", hash = "sha256:50187695423ffe49e2deacb8cd10510bc361faac997de9efef88badc3bb9e2d1", size = 171679, upload-time = "2024-08-06T20:32:44.801Z" },
    { url = "https://files.pythonhosted.org/packages/7c/9a/337322f27005c33bcb656c655fa78325b730324c78620e8328ae28b64d0c/PyYAML-6.0.2-cp313-cp313-manylinux_2_17_aarch64.manylinux2014_aarch64.whl", hash = "sha256:0ffe8360bab4910ef1b9e87fb812d8bc0a308b0d0eef8c8f44e0254ab3b07133", size = 733428, upload-time = "2024-08-06T20:32:46.432Z" },
    { url = "https://files.pythonhosted.org/packages/a3/69/864fbe19e6c18ea3cc196cbe5d392175b4cf3d5d0ac1403ec3f2d237ebb5/PyYAML-6.0.2-cp313-cp313-manylinux_2_17_s390x.manylinux2014_s390x.whl", hash = "sha256:17e311b6c678207928d649faa7cb0d7b4c26a0ba73d41e99c4fff6b6c3276484", size = 763361, upload-time = "2024-08-06T20:32:51.188Z" },
    { url = "https://files.pythonhosted.org/packages/04/24/b7721e4845c2f162d26f50521b825fb061bc0a5afcf9a386840f23ea19fa/PyYAML-6.0.2-cp313-cp313-manylinux_2_17_x86_64.manylinux2014_x86_64.whl", hash = "sha256:70b189594dbe54f75ab3a1acec5f1e3faa7e8cf2f1e08d9b561cb41b845f69d5", size = 759523, upload-time = "2024-08-06T20:32:53.019Z" },
    { url = "https://files.pythonhosted.org/packages/2b/b2/e3234f59ba06559c6ff63c4e10baea10e5e7df868092bf9ab40e5b9c56b6/PyYAML-6.0.2-cp313-cp313-musllinux_1_1_aarch64.whl", hash = "sha256:41e4e3953a79407c794916fa277a82531dd93aad34e29c2a514c2c0c5fe971cc", size = 726660, upload-time = "2024-08-06T20:32:54.708Z" },
    { url = "https://files.pythonhosted.org/packages/fe/0f/25911a9f080464c59fab9027482f822b86bf0608957a5fcc6eaac85aa515/PyYAML-6.0.2-cp313-cp313-musllinux_1_1_x86_64.whl", hash = "sha256:68ccc6023a3400877818152ad9a1033e3db8625d899c72eacb5a668902e4d652", size = 751597, upload-time = "2024-08-06T20:32:56.985Z" },
    { url = "https://files.pythonhosted.org/packages/14/0d/e2c3b43bbce3cf6bd97c840b46088a3031085179e596d4929729d8d68270/PyYAML-6.0.2-cp313-cp313-win32.whl", hash = "sha256:bc2fa7c6b47d6bc618dd7fb02ef6fdedb1090ec036abab80d4681424b84c1183", size = 140527, upload-time = "2024-08-06T20:33:03.001Z" },
    { url = "https://files.pythonhosted.org/packages/fa/de/02b54f42487e3d3c6efb3f89428677074ca7bf43aae402517bc7cca949f3/PyYAML-6.0.2-cp313-cp313-win_amd64.whl", hash = "sha256:8388ee1976c416731879ac16da0aff3f63b286ffdd57cdeb95f3f2e085687563", size = 156446, upload-time = "2024-08-06T20:33:04.33Z" },
]

[[package]]
name = "requests"
version = "2.32.4"
source = { registry = "https://pypi.org/simple" }
dependencies = [
    { name = "certifi" },
    { name = "charset-normalizer" },
    { name = "idna" },
    { name = "urllib3" },
]
sdist = { url = "https://files.pythonhosted.org/packages/e1/0a/929373653770d8a0d7ea76c37de6e41f11eb07559b103b1c02cafb3f7cf8/requests-2.32.4.tar.gz", hash = "sha256:27d0316682c8a29834d3264820024b62a36942083d52caf2f14c0591336d3422", size = 135258, upload-time = "2025-06-09T16:43:07.34Z" }
wheels = [
    { url = "https://files.pythonhosted.org/packages/7c/e4/56027c4a6b4ae70ca9de302488c5ca95ad4a39e190093d6c1a8ace08341b/requests-2.32.4-py3-none-any.whl", hash = "sha256:27babd3cda2a6d50b30443204ee89830707d396671944c998b5975b031ac2b2c", size = 64847, upload-time = "2025-06-09T16:43:05.728Z" },
]

[[package]]
name = "roman-numerals-py"
version = "3.1.0"
source = { registry = "https://pypi.org/simple" }
sdist = { url = "https://files.pythonhosted.org/packages/30/76/48fd56d17c5bdbdf65609abbc67288728a98ed4c02919428d4f52d23b24b/roman_numerals_py-3.1.0.tar.gz", hash = "sha256:be4bf804f083a4ce001b5eb7e3c0862479d10f94c936f6c4e5f250aa5ff5bd2d", size = 9017, upload-time = "2025-02-22T07:34:54.333Z" }
wheels = [
    { url = "https://files.pythonhosted.org/packages/53/97/d2cbbaa10c9b826af0e10fdf836e1bf344d9f0abb873ebc34d1f49642d3f/roman_numerals_py-3.1.0-py3-none-any.whl", hash = "sha256:9da2ad2fb670bcf24e81070ceb3be72f6c11c440d73bd579fbeca1e9f330954c", size = 7742, upload-time = "2025-02-22T07:34:52.422Z" },
]

[[package]]
name = "rtree"
version = "1.4.0"
source = { registry = "https://pypi.org/simple" }
sdist = { url = "https://files.pythonhosted.org/packages/18/b8/0091f020acafcb034daa5b062f0626f6a73c7e0d64826af23861390a9585/rtree-1.4.0.tar.gz", hash = "sha256:9d97c7c5dcf25f6c0599c76d9933368c6a8d7238f2c1d00e76f1a69369ca82a0", size = 50789, upload-time = "2025-03-05T23:31:45.962Z" }
wheels = [
    { url = "https://files.pythonhosted.org/packages/f6/4c/8d54d6dc5ff8ba8ced1fad9378f89f9dd60addcc4cf0e525ee0e67b1769f/rtree-1.4.0-py3-none-macosx_10_9_x86_64.whl", hash = "sha256:4d1bebc418101480aabf41767e772dd2155d3b27b1376cccbd93e4509485e091", size = 482755, upload-time = "2025-03-05T23:31:29.884Z" },
    { url = "https://files.pythonhosted.org/packages/20/29/045e700d2135e9a67896086c831fde80fd4105971b443d5727a4093fcbf1/rtree-1.4.0-py3-none-macosx_11_0_arm64.whl", hash = "sha256:997f8c38d5dffa3949ea8adb4c8b291ea5cd4ef5ee69455d642dd171baf9991d", size = 439796, upload-time = "2025-03-05T23:31:31.517Z" },
    { url = "https://files.pythonhosted.org/packages/3d/fc/c3bd8cd67b10a12a6b9e2d06796779128c3e6968922dbf29fcd53af68d81/rtree-1.4.0-py3-none-manylinux2014_aarch64.manylinux_2_17_aarch64.whl", hash = "sha256:0133d9c54ab3ffe874ba6d411dbe0254765c5e68d92da5b91362c370f16fd997", size = 497549, upload-time = "2025-03-05T23:31:33.722Z" },
    { url = "https://files.pythonhosted.org/packages/a0/dd/49dc9ab037d0cb288ed40f8b7f498f69d44243e4745e241c05d5e457ea8b/rtree-1.4.0-py3-none-manylinux2014_i686.manylinux_2_17_i686.whl", hash = "sha256:d3b7bf1fe6463139377995ebe22a01a7005d134707f43672a3c09305e12f5f43", size = 568787, upload-time = "2025-03-05T23:31:35.478Z" },
    { url = "https://files.pythonhosted.org/packages/fe/e7/57737dff73ce789bdadd916d48ac12e977d8578176e1e890b1b8d89b9dbf/rtree-1.4.0-py3-none-manylinux2014_x86_64.manylinux_2_17_x86_64.whl", hash = "sha256:27e4a6d617d63dcb82fcd4c2856134b8a3741bd1af3b1a0d98e886054f394da5", size = 541090, upload-time = "2025-03-05T23:31:37.712Z" },
    { url = "https://files.pythonhosted.org/packages/8e/8f/1f3f716c4e8388670cfd5d0a3578e2354a1e6a3403648e234e1540e3e3bd/rtree-1.4.0-py3-none-musllinux_1_2_aarch64.whl", hash = "sha256:5258e826064eab82439760201e9421ce6d4340789d6d080c1b49367ddd03f61f", size = 1454194, upload-time = "2025-03-05T23:31:39.851Z" },
    { url = "https://files.pythonhosted.org/packages/22/ec/b42052b10e63a1c5d5d61ce234332f689736053644ba1756f7a632ea7659/rtree-1.4.0-py3-none-musllinux_1_2_i686.whl", hash = "sha256:20d5b3f9cf8bbbcc9fec42ab837c603c5dd86103ef29134300c8da2495c1248b", size = 1692814, upload-time = "2025-03-05T23:31:41.617Z" },
    { url = "https://files.pythonhosted.org/packages/c5/5b/a9920e9a2dc43b066ff13b7fde2e7bffcca315cfa43ae6f4cc15970e39eb/rtree-1.4.0-py3-none-musllinux_1_2_x86_64.whl", hash = "sha256:a67bee1233370a4c72c0969a96d2a1df1ba404ddd9f146849c53ab420eab361b", size = 1554860, upload-time = "2025-03-05T23:31:43.091Z" },
    { url = "https://files.pythonhosted.org/packages/ce/c2/362f2cc36a7a57b47380061c23fc109c7222c1a544ffd24cda289ba19673/rtree-1.4.0-py3-none-win_amd64.whl", hash = "sha256:ba83efc7b7563905b1bfdfc14490c4bfb59e92e5e6156bdeb6ec5df5117252f4", size = 385221, upload-time = "2025-03-05T23:31:44.537Z" },
]

[[package]]
name = "scipy"
version = "1.15.3"
source = { registry = "https://pypi.org/simple" }
resolution-markers = [
    "python_full_version < '3.11' and sys_platform != 'darwin'",
    "python_full_version < '3.11' and sys_platform == 'darwin'",
]
dependencies = [
    { name = "numpy", version = "2.2.6", source = { registry = "https://pypi.org/simple" }, marker = "python_full_version < '3.11'" },
]
sdist = { url = "https://files.pythonhosted.org/packages/0f/37/6964b830433e654ec7485e45a00fc9a27cf868d622838f6b6d9c5ec0d532/scipy-1.15.3.tar.gz", hash = "sha256:eae3cf522bc7df64b42cad3925c876e1b0b6c35c1337c93e12c0f366f55b0eaf", size = 59419214, upload-time = "2025-05-08T16:13:05.955Z" }
wheels = [
    { url = "https://files.pythonhosted.org/packages/78/2f/4966032c5f8cc7e6a60f1b2e0ad686293b9474b65246b0c642e3ef3badd0/scipy-1.15.3-cp310-cp310-macosx_10_13_x86_64.whl", hash = "sha256:a345928c86d535060c9c2b25e71e87c39ab2f22fc96e9636bd74d1dbf9de448c", size = 38702770, upload-time = "2025-05-08T16:04:20.849Z" },
    { url = "https://files.pythonhosted.org/packages/a0/6e/0c3bf90fae0e910c274db43304ebe25a6b391327f3f10b5dcc638c090795/scipy-1.15.3-cp310-cp310-macosx_12_0_arm64.whl", hash = "sha256:ad3432cb0f9ed87477a8d97f03b763fd1d57709f1bbde3c9369b1dff5503b253", size = 30094511, upload-time = "2025-05-08T16:04:27.103Z" },
    { url = "https://files.pythonhosted.org/packages/ea/b1/4deb37252311c1acff7f101f6453f0440794f51b6eacb1aad4459a134081/scipy-1.15.3-cp310-cp310-macosx_14_0_arm64.whl", hash = "sha256:aef683a9ae6eb00728a542b796f52a5477b78252edede72b8327a886ab63293f", size = 22368151, upload-time = "2025-05-08T16:04:31.731Z" },
    { url = "https://files.pythonhosted.org/packages/38/7d/f457626e3cd3c29b3a49ca115a304cebb8cc6f31b04678f03b216899d3c6/scipy-1.15.3-cp310-cp310-macosx_14_0_x86_64.whl", hash = "sha256:1c832e1bd78dea67d5c16f786681b28dd695a8cb1fb90af2e27580d3d0967e92", size = 25121732, upload-time = "2025-05-08T16:04:36.596Z" },
    { url = "https://files.pythonhosted.org/packages/db/0a/92b1de4a7adc7a15dcf5bddc6e191f6f29ee663b30511ce20467ef9b82e4/scipy-1.15.3-cp310-cp310-manylinux_2_17_aarch64.manylinux2014_aarch64.whl", hash = "sha256:263961f658ce2165bbd7b99fa5135195c3a12d9bef045345016b8b50c315cb82", size = 35547617, upload-time = "2025-05-08T16:04:43.546Z" },
    { url = "https://files.pythonhosted.org/packages/8e/6d/41991e503e51fc1134502694c5fa7a1671501a17ffa12716a4a9151af3df/scipy-1.15.3-cp310-cp310-manylinux_2_17_x86_64.manylinux2014_x86_64.whl", hash = "sha256:9e2abc762b0811e09a0d3258abee2d98e0c703eee49464ce0069590846f31d40", size = 37662964, upload-time = "2025-05-08T16:04:49.431Z" },
    { url = "https://files.pythonhosted.org/packages/25/e1/3df8f83cb15f3500478c889be8fb18700813b95e9e087328230b98d547ff/scipy-1.15.3-cp310-cp310-musllinux_1_2_aarch64.whl", hash = "sha256:ed7284b21a7a0c8f1b6e5977ac05396c0d008b89e05498c8b7e8f4a1423bba0e", size = 37238749, upload-time = "2025-05-08T16:04:55.215Z" },
    { url = "https://files.pythonhosted.org/packages/93/3e/b3257cf446f2a3533ed7809757039016b74cd6f38271de91682aa844cfc5/scipy-1.15.3-cp310-cp310-musllinux_1_2_x86_64.whl", hash = "sha256:5380741e53df2c566f4d234b100a484b420af85deb39ea35a1cc1be84ff53a5c", size = 40022383, upload-time = "2025-05-08T16:05:01.914Z" },
    { url = "https://files.pythonhosted.org/packages/d1/84/55bc4881973d3f79b479a5a2e2df61c8c9a04fcb986a213ac9c02cfb659b/scipy-1.15.3-cp310-cp310-win_amd64.whl", hash = "sha256:9d61e97b186a57350f6d6fd72640f9e99d5a4a2b8fbf4b9ee9a841eab327dc13", size = 41259201, upload-time = "2025-05-08T16:05:08.166Z" },
    { url = "https://files.pythonhosted.org/packages/96/ab/5cc9f80f28f6a7dff646c5756e559823614a42b1939d86dd0ed550470210/scipy-1.15.3-cp311-cp311-macosx_10_13_x86_64.whl", hash = "sha256:993439ce220d25e3696d1b23b233dd010169b62f6456488567e830654ee37a6b", size = 38714255, upload-time = "2025-05-08T16:05:14.596Z" },
    { url = "https://files.pythonhosted.org/packages/4a/4a/66ba30abe5ad1a3ad15bfb0b59d22174012e8056ff448cb1644deccbfed2/scipy-1.15.3-cp311-cp311-macosx_12_0_arm64.whl", hash = "sha256:34716e281f181a02341ddeaad584205bd2fd3c242063bd3423d61ac259ca7eba", size = 30111035, upload-time = "2025-05-08T16:05:20.152Z" },
    { url = "https://files.pythonhosted.org/packages/4b/fa/a7e5b95afd80d24313307f03624acc65801846fa75599034f8ceb9e2cbf6/scipy-1.15.3-cp311-cp311-macosx_14_0_arm64.whl", hash = "sha256:3b0334816afb8b91dab859281b1b9786934392aa3d527cd847e41bb6f45bee65", size = 22384499, upload-time = "2025-05-08T16:05:24.494Z" },
    { url = "https://files.pythonhosted.org/packages/17/99/f3aaddccf3588bb4aea70ba35328c204cadd89517a1612ecfda5b2dd9d7a/scipy-1.15.3-cp311-cp311-macosx_14_0_x86_64.whl", hash = "sha256:6db907c7368e3092e24919b5e31c76998b0ce1684d51a90943cb0ed1b4ffd6c1", size = 25152602, upload-time = "2025-05-08T16:05:29.313Z" },
    { url = "https://files.pythonhosted.org/packages/56/c5/1032cdb565f146109212153339f9cb8b993701e9fe56b1c97699eee12586/scipy-1.15.3-cp311-cp311-manylinux_2_17_aarch64.manylinux2014_aarch64.whl", hash = "sha256:721d6b4ef5dc82ca8968c25b111e307083d7ca9091bc38163fb89243e85e3889", size = 35503415, upload-time = "2025-05-08T16:05:34.699Z" },
    { url = "https://files.pythonhosted.org/packages/bd/37/89f19c8c05505d0601ed5650156e50eb881ae3918786c8fd7262b4ee66d3/scipy-1.15.3-cp311-cp311-manylinux_2_17_x86_64.manylinux2014_x86_64.whl", hash = "sha256:39cb9c62e471b1bb3750066ecc3a3f3052b37751c7c3dfd0fd7e48900ed52982", size = 37652622, upload-time = "2025-05-08T16:05:40.762Z" },
    { url = "https://files.pythonhosted.org/packages/7e/31/be59513aa9695519b18e1851bb9e487de66f2d31f835201f1b42f5d4d475/scipy-1.15.3-cp311-cp311-musllinux_1_2_aarch64.whl", hash = "sha256:795c46999bae845966368a3c013e0e00947932d68e235702b5c3f6ea799aa8c9", size = 37244796, upload-time = "2025-05-08T16:05:48.119Z" },
    { url = "https://files.pythonhosted.org/packages/10/c0/4f5f3eeccc235632aab79b27a74a9130c6c35df358129f7ac8b29f562ac7/scipy-1.15.3-cp311-cp311-musllinux_1_2_x86_64.whl", hash = "sha256:18aaacb735ab38b38db42cb01f6b92a2d0d4b6aabefeb07f02849e47f8fb3594", size = 40047684, upload-time = "2025-05-08T16:05:54.22Z" },
    { url = "https://files.pythonhosted.org/packages/ab/a7/0ddaf514ce8a8714f6ed243a2b391b41dbb65251affe21ee3077ec45ea9a/scipy-1.15.3-cp311-cp311-win_amd64.whl", hash = "sha256:ae48a786a28412d744c62fd7816a4118ef97e5be0bee968ce8f0a2fba7acf3bb", size = 41246504, upload-time = "2025-05-08T16:06:00.437Z" },
    { url = "https://files.pythonhosted.org/packages/37/4b/683aa044c4162e10ed7a7ea30527f2cbd92e6999c10a8ed8edb253836e9c/scipy-1.15.3-cp312-cp312-macosx_10_13_x86_64.whl", hash = "sha256:6ac6310fdbfb7aa6612408bd2f07295bcbd3fda00d2d702178434751fe48e019", size = 38766735, upload-time = "2025-05-08T16:06:06.471Z" },
    { url = "https://files.pythonhosted.org/packages/7b/7e/f30be3d03de07f25dc0ec926d1681fed5c732d759ac8f51079708c79e680/scipy-1.15.3-cp312-cp312-macosx_12_0_arm64.whl", hash = "sha256:185cd3d6d05ca4b44a8f1595af87f9c372bb6acf9c808e99aa3e9aa03bd98cf6", size = 30173284, upload-time = "2025-05-08T16:06:11.686Z" },
    { url = "https://files.pythonhosted.org/packages/07/9c/0ddb0d0abdabe0d181c1793db51f02cd59e4901da6f9f7848e1f96759f0d/scipy-1.15.3-cp312-cp312-macosx_14_0_arm64.whl", hash = "sha256:05dc6abcd105e1a29f95eada46d4a3f251743cfd7d3ae8ddb4088047f24ea477", size = 22446958, upload-time = "2025-05-08T16:06:15.97Z" },
    { url = "https://files.pythonhosted.org/packages/af/43/0bce905a965f36c58ff80d8bea33f1f9351b05fad4beaad4eae34699b7a1/scipy-1.15.3-cp312-cp312-macosx_14_0_x86_64.whl", hash = "sha256:06efcba926324df1696931a57a176c80848ccd67ce6ad020c810736bfd58eb1c", size = 25242454, upload-time = "2025-05-08T16:06:20.394Z" },
    { url = "https://files.pythonhosted.org/packages/56/30/a6f08f84ee5b7b28b4c597aca4cbe545535c39fe911845a96414700b64ba/scipy-1.15.3-cp312-cp312-manylinux_2_17_aarch64.manylinux2014_aarch64.whl", hash = "sha256:c05045d8b9bfd807ee1b9f38761993297b10b245f012b11b13b91ba8945f7e45", size = 35210199, upload-time = "2025-05-08T16:06:26.159Z" },
    { url = "https://files.pythonhosted.org/packages/0b/1f/03f52c282437a168ee2c7c14a1a0d0781a9a4a8962d84ac05c06b4c5b555/scipy-1.15.3-cp312-cp312-manylinux_2_17_x86_64.manylinux2014_x86_64.whl", hash = "sha256:271e3713e645149ea5ea3e97b57fdab61ce61333f97cfae392c28ba786f9bb49", size = 37309455, upload-time = "2025-05-08T16:06:32.778Z" },
    { url = "https://files.pythonhosted.org/packages/89/b1/fbb53137f42c4bf630b1ffdfc2151a62d1d1b903b249f030d2b1c0280af8/scipy-1.15.3-cp312-cp312-musllinux_1_2_aarch64.whl", hash = "sha256:6cfd56fc1a8e53f6e89ba3a7a7251f7396412d655bca2aa5611c8ec9a6784a1e", size = 36885140, upload-time = "2025-05-08T16:06:39.249Z" },
    { url = "https://files.pythonhosted.org/packages/2e/2e/025e39e339f5090df1ff266d021892694dbb7e63568edcfe43f892fa381d/scipy-1.15.3-cp312-cp312-musllinux_1_2_x86_64.whl", hash = "sha256:0ff17c0bb1cb32952c09217d8d1eed9b53d1463e5f1dd6052c7857f83127d539", size = 39710549, upload-time = "2025-05-08T16:06:45.729Z" },
    { url = "https://files.pythonhosted.org/packages/e6/eb/3bf6ea8ab7f1503dca3a10df2e4b9c3f6b3316df07f6c0ded94b281c7101/scipy-1.15.3-cp312-cp312-win_amd64.whl", hash = "sha256:52092bc0472cfd17df49ff17e70624345efece4e1a12b23783a1ac59a1b728ed", size = 40966184, upload-time = "2025-05-08T16:06:52.623Z" },
    { url = "https://files.pythonhosted.org/packages/73/18/ec27848c9baae6e0d6573eda6e01a602e5649ee72c27c3a8aad673ebecfd/scipy-1.15.3-cp313-cp313-macosx_10_13_x86_64.whl", hash = "sha256:2c620736bcc334782e24d173c0fdbb7590a0a436d2fdf39310a8902505008759", size = 38728256, upload-time = "2025-05-08T16:06:58.696Z" },
    { url = "https://files.pythonhosted.org/packages/74/cd/1aef2184948728b4b6e21267d53b3339762c285a46a274ebb7863c9e4742/scipy-1.15.3-cp313-cp313-macosx_12_0_arm64.whl", hash = "sha256:7e11270a000969409d37ed399585ee530b9ef6aa99d50c019de4cb01e8e54e62", size = 30109540, upload-time = "2025-05-08T16:07:04.209Z" },
    { url = "https://files.pythonhosted.org/packages/5b/d8/59e452c0a255ec352bd0a833537a3bc1bfb679944c4938ab375b0a6b3a3e/scipy-1.15.3-cp313-cp313-macosx_14_0_arm64.whl", hash = "sha256:8c9ed3ba2c8a2ce098163a9bdb26f891746d02136995df25227a20e71c396ebb", size = 22383115, upload-time = "2025-05-08T16:07:08.998Z" },
    { url = "https://files.pythonhosted.org/packages/08/f5/456f56bbbfccf696263b47095291040655e3cbaf05d063bdc7c7517f32ac/scipy-1.15.3-cp313-cp313-macosx_14_0_x86_64.whl", hash = "sha256:0bdd905264c0c9cfa74a4772cdb2070171790381a5c4d312c973382fc6eaf730", size = 25163884, upload-time = "2025-05-08T16:07:14.091Z" },
    { url = "https://files.pythonhosted.org/packages/a2/66/a9618b6a435a0f0c0b8a6d0a2efb32d4ec5a85f023c2b79d39512040355b/scipy-1.15.3-cp313-cp313-manylinux_2_17_aarch64.manylinux2014_aarch64.whl", hash = "sha256:79167bba085c31f38603e11a267d862957cbb3ce018d8b38f79ac043bc92d825", size = 35174018, upload-time = "2025-05-08T16:07:19.427Z" },
    { url = "https://files.pythonhosted.org/packages/b5/09/c5b6734a50ad4882432b6bb7c02baf757f5b2f256041da5df242e2d7e6b6/scipy-1.15.3-cp313-cp313-manylinux_2_17_x86_64.manylinux2014_x86_64.whl", hash = "sha256:c9deabd6d547aee2c9a81dee6cc96c6d7e9a9b1953f74850c179f91fdc729cb7", size = 37269716, upload-time = "2025-05-08T16:07:25.712Z" },
    { url = "https://files.pythonhosted.org/packages/77/0a/eac00ff741f23bcabd352731ed9b8995a0a60ef57f5fd788d611d43d69a1/scipy-1.15.3-cp313-cp313-musllinux_1_2_aarch64.whl", hash = "sha256:dde4fc32993071ac0c7dd2d82569e544f0bdaff66269cb475e0f369adad13f11", size = 36872342, upload-time = "2025-05-08T16:07:31.468Z" },
    { url = "https://files.pythonhosted.org/packages/fe/54/4379be86dd74b6ad81551689107360d9a3e18f24d20767a2d5b9253a3f0a/scipy-1.15.3-cp313-cp313-musllinux_1_2_x86_64.whl", hash = "sha256:f77f853d584e72e874d87357ad70f44b437331507d1c311457bed8ed2b956126", size = 39670869, upload-time = "2025-05-08T16:07:38.002Z" },
    { url = "https://files.pythonhosted.org/packages/87/2e/892ad2862ba54f084ffe8cc4a22667eaf9c2bcec6d2bff1d15713c6c0703/scipy-1.15.3-cp313-cp313-win_amd64.whl", hash = "sha256:b90ab29d0c37ec9bf55424c064312930ca5f4bde15ee8619ee44e69319aab163", size = 40988851, upload-time = "2025-05-08T16:08:33.671Z" },
    { url = "https://files.pythonhosted.org/packages/1b/e9/7a879c137f7e55b30d75d90ce3eb468197646bc7b443ac036ae3fe109055/scipy-1.15.3-cp313-cp313t-macosx_10_13_x86_64.whl", hash = "sha256:3ac07623267feb3ae308487c260ac684b32ea35fd81e12845039952f558047b8", size = 38863011, upload-time = "2025-05-08T16:07:44.039Z" },
    { url = "https://files.pythonhosted.org/packages/51/d1/226a806bbd69f62ce5ef5f3ffadc35286e9fbc802f606a07eb83bf2359de/scipy-1.15.3-cp313-cp313t-macosx_12_0_arm64.whl", hash = "sha256:6487aa99c2a3d509a5227d9a5e889ff05830a06b2ce08ec30df6d79db5fcd5c5", size = 30266407, upload-time = "2025-05-08T16:07:49.891Z" },
    { url = "https://files.pythonhosted.org/packages/e5/9b/f32d1d6093ab9eeabbd839b0f7619c62e46cc4b7b6dbf05b6e615bbd4400/scipy-1.15.3-cp313-cp313t-macosx_14_0_arm64.whl", hash = "sha256:50f9e62461c95d933d5c5ef4a1f2ebf9a2b4e83b0db374cb3f1de104d935922e", size = 22540030, upload-time = "2025-05-08T16:07:54.121Z" },
    { url = "https://files.pythonhosted.org/packages/e7/29/c278f699b095c1a884f29fda126340fcc201461ee8bfea5c8bdb1c7c958b/scipy-1.15.3-cp313-cp313t-macosx_14_0_x86_64.whl", hash = "sha256:14ed70039d182f411ffc74789a16df3835e05dc469b898233a245cdfd7f162cb", size = 25218709, upload-time = "2025-05-08T16:07:58.506Z" },
    { url = "https://files.pythonhosted.org/packages/24/18/9e5374b617aba742a990581373cd6b68a2945d65cc588482749ef2e64467/scipy-1.15.3-cp313-cp313t-manylinux_2_17_aarch64.manylinux2014_aarch64.whl", hash = "sha256:0a769105537aa07a69468a0eefcd121be52006db61cdd8cac8a0e68980bbb723", size = 34809045, upload-time = "2025-05-08T16:08:03.929Z" },
    { url = "https://files.pythonhosted.org/packages/e1/fe/9c4361e7ba2927074360856db6135ef4904d505e9b3afbbcb073c4008328/scipy-1.15.3-cp313-cp313t-manylinux_2_17_x86_64.manylinux2014_x86_64.whl", hash = "sha256:9db984639887e3dffb3928d118145ffe40eff2fa40cb241a306ec57c219ebbbb", size = 36703062, upload-time = "2025-05-08T16:08:09.558Z" },
    { url = "https://files.pythonhosted.org/packages/b7/8e/038ccfe29d272b30086b25a4960f757f97122cb2ec42e62b460d02fe98e9/scipy-1.15.3-cp313-cp313t-musllinux_1_2_aarch64.whl", hash = "sha256:40e54d5c7e7ebf1aa596c374c49fa3135f04648a0caabcb66c52884b943f02b4", size = 36393132, upload-time = "2025-05-08T16:08:15.34Z" },
    { url = "https://files.pythonhosted.org/packages/10/7e/5c12285452970be5bdbe8352c619250b97ebf7917d7a9a9e96b8a8140f17/scipy-1.15.3-cp313-cp313t-musllinux_1_2_x86_64.whl", hash = "sha256:5e721fed53187e71d0ccf382b6bf977644c533e506c4d33c3fb24de89f5c3ed5", size = 38979503, upload-time = "2025-05-08T16:08:21.513Z" },
    { url = "https://files.pythonhosted.org/packages/81/06/0a5e5349474e1cbc5757975b21bd4fad0e72ebf138c5592f191646154e06/scipy-1.15.3-cp313-cp313t-win_amd64.whl", hash = "sha256:76ad1fb5f8752eabf0fa02e4cc0336b4e8f021e2d5f061ed37d6d264db35e3ca", size = 40308097, upload-time = "2025-05-08T16:08:27.627Z" },
]

[[package]]
name = "scipy"
version = "1.16.1"
source = { registry = "https://pypi.org/simple" }
resolution-markers = [
    "python_full_version >= '3.12' and sys_platform != 'darwin'",
    "python_full_version == '3.11.*' and sys_platform != 'darwin'",
    "python_full_version >= '3.12' and sys_platform == 'darwin'",
    "python_full_version == '3.11.*' and sys_platform == 'darwin'",
]
dependencies = [
    { name = "numpy", version = "2.3.2", source = { registry = "https://pypi.org/simple" }, marker = "python_full_version >= '3.11'" },
]
sdist = { url = "https://files.pythonhosted.org/packages/f5/4a/b927028464795439faec8eaf0b03b011005c487bb2d07409f28bf30879c4/scipy-1.16.1.tar.gz", hash = "sha256:44c76f9e8b6e8e488a586190ab38016e4ed2f8a038af7cd3defa903c0a2238b3", size = 30580861, upload-time = "2025-07-27T16:33:30.834Z" }
wheels = [
    { url = "https://files.pythonhosted.org/packages/da/91/812adc6f74409b461e3a5fa97f4f74c769016919203138a3bf6fc24ba4c5/scipy-1.16.1-cp311-cp311-macosx_10_14_x86_64.whl", hash = "sha256:c033fa32bab91dc98ca59d0cf23bb876454e2bb02cbe592d5023138778f70030", size = 36552519, upload-time = "2025-07-27T16:26:29.658Z" },
    { url = "https://files.pythonhosted.org/packages/47/18/8e355edcf3b71418d9e9f9acd2708cc3a6c27e8f98fde0ac34b8a0b45407/scipy-1.16.1-cp311-cp311-macosx_12_0_arm64.whl", hash = "sha256:6e5c2f74e5df33479b5cd4e97a9104c511518fbd979aa9b8f6aec18b2e9ecae7", size = 28638010, upload-time = "2025-07-27T16:26:38.196Z" },
    { url = "https://files.pythonhosted.org/packages/d9/eb/e931853058607bdfbc11b86df19ae7a08686121c203483f62f1ecae5989c/scipy-1.16.1-cp311-cp311-macosx_14_0_arm64.whl", hash = "sha256:0a55ffe0ba0f59666e90951971a884d1ff6f4ec3275a48f472cfb64175570f77", size = 20909790, upload-time = "2025-07-27T16:26:43.93Z" },
    { url = "https://files.pythonhosted.org/packages/45/0c/be83a271d6e96750cd0be2e000f35ff18880a46f05ce8b5d3465dc0f7a2a/scipy-1.16.1-cp311-cp311-macosx_14_0_x86_64.whl", hash = "sha256:f8a5d6cd147acecc2603fbd382fed6c46f474cccfcf69ea32582e033fb54dcfe", size = 23513352, upload-time = "2025-07-27T16:26:50.017Z" },
    { url = "https://files.pythonhosted.org/packages/7c/bf/fe6eb47e74f762f933cca962db7f2c7183acfdc4483bd1c3813cfe83e538/scipy-1.16.1-cp311-cp311-manylinux2014_aarch64.manylinux_2_17_aarch64.whl", hash = "sha256:cb18899127278058bcc09e7b9966d41a5a43740b5bb8dcba401bd983f82e885b", size = 33534643, upload-time = "2025-07-27T16:26:57.503Z" },
    { url = "https://files.pythonhosted.org/packages/bb/ba/63f402e74875486b87ec6506a4f93f6d8a0d94d10467280f3d9d7837ce3a/scipy-1.16.1-cp311-cp311-manylinux2014_x86_64.manylinux_2_17_x86_64.whl", hash = "sha256:adccd93a2fa937a27aae826d33e3bfa5edf9aa672376a4852d23a7cd67a2e5b7", size = 35376776, upload-time = "2025-07-27T16:27:06.639Z" },
    { url = "https://files.pythonhosted.org/packages/c3/b4/04eb9d39ec26a1b939689102da23d505ea16cdae3dbb18ffc53d1f831044/scipy-1.16.1-cp311-cp311-musllinux_1_2_aarch64.whl", hash = "sha256:18aca1646a29ee9a0625a1be5637fa798d4d81fdf426481f06d69af828f16958", size = 35698906, upload-time = "2025-07-27T16:27:14.943Z" },
    { url = "https://files.pythonhosted.org/packages/04/d6/bb5468da53321baeb001f6e4e0d9049eadd175a4a497709939128556e3ec/scipy-1.16.1-cp311-cp311-musllinux_1_2_x86_64.whl", hash = "sha256:d85495cef541729a70cdddbbf3e6b903421bc1af3e8e3a9a72a06751f33b7c39", size = 38129275, upload-time = "2025-07-27T16:27:23.873Z" },
    { url = "https://files.pythonhosted.org/packages/c4/94/994369978509f227cba7dfb9e623254d0d5559506fe994aef4bea3ed469c/scipy-1.16.1-cp311-cp311-win_amd64.whl", hash = "sha256:226652fca853008119c03a8ce71ffe1b3f6d2844cc1686e8f9806edafae68596", size = 38644572, upload-time = "2025-07-27T16:27:32.637Z" },
    { url = "https://files.pythonhosted.org/packages/f8/d9/ec4864f5896232133f51382b54a08de91a9d1af7a76dfa372894026dfee2/scipy-1.16.1-cp312-cp312-macosx_10_14_x86_64.whl", hash = "sha256:81b433bbeaf35728dad619afc002db9b189e45eebe2cd676effe1fb93fef2b9c", size = 36575194, upload-time = "2025-07-27T16:27:41.321Z" },
    { url = "https://files.pythonhosted.org/packages/5c/6d/40e81ecfb688e9d25d34a847dca361982a6addf8e31f0957b1a54fbfa994/scipy-1.16.1-cp312-cp312-macosx_12_0_arm64.whl", hash = "sha256:886cc81fdb4c6903a3bb0464047c25a6d1016fef77bb97949817d0c0d79f9e04", size = 28594590, upload-time = "2025-07-27T16:27:49.204Z" },
    { url = "https://files.pythonhosted.org/packages/0e/37/9f65178edfcc629377ce9a64fc09baebea18c80a9e57ae09a52edf84880b/scipy-1.16.1-cp312-cp312-macosx_14_0_arm64.whl", hash = "sha256:15240c3aac087a522b4eaedb09f0ad061753c5eebf1ea430859e5bf8640d5919", size = 20866458, upload-time = "2025-07-27T16:27:54.98Z" },
    { url = "https://files.pythonhosted.org/packages/2c/7b/749a66766871ea4cb1d1ea10f27004db63023074c22abed51f22f09770e0/scipy-1.16.1-cp312-cp312-macosx_14_0_x86_64.whl", hash = "sha256:65f81a25805f3659b48126b5053d9e823d3215e4a63730b5e1671852a1705921", size = 23539318, upload-time = "2025-07-27T16:28:01.604Z" },
    { url = "https://files.pythonhosted.org/packages/c4/db/8d4afec60eb833a666434d4541a3151eedbf2494ea6d4d468cbe877f00cd/scipy-1.16.1-cp312-cp312-manylinux2014_aarch64.manylinux_2_17_aarch64.whl", hash = "sha256:6c62eea7f607f122069b9bad3f99489ddca1a5173bef8a0c75555d7488b6f725", size = 33292899, upload-time = "2025-07-27T16:28:09.147Z" },
    { url = "https://files.pythonhosted.org/packages/51/1e/79023ca3bbb13a015d7d2757ecca3b81293c663694c35d6541b4dca53e98/scipy-1.16.1-cp312-cp312-manylinux2014_x86_64.manylinux_2_17_x86_64.whl", hash = "sha256:f965bbf3235b01c776115ab18f092a95aa74c271a52577bcb0563e85738fd618", size = 35162637, upload-time = "2025-07-27T16:28:17.535Z" },
    { url = "https://files.pythonhosted.org/packages/b6/49/0648665f9c29fdaca4c679182eb972935b3b4f5ace41d323c32352f29816/scipy-1.16.1-cp312-cp312-musllinux_1_2_aarch64.whl", hash = "sha256:f006e323874ffd0b0b816d8c6a8e7f9a73d55ab3b8c3f72b752b226d0e3ac83d", size = 35490507, upload-time = "2025-07-27T16:28:25.705Z" },
    { url = "https://files.pythonhosted.org/packages/62/8f/66cbb9d6bbb18d8c658f774904f42a92078707a7c71e5347e8bf2f52bb89/scipy-1.16.1-cp312-cp312-musllinux_1_2_x86_64.whl", hash = "sha256:e8fd15fc5085ab4cca74cb91fe0a4263b1f32e4420761ddae531ad60934c2119", size = 37923998, upload-time = "2025-07-27T16:28:34.339Z" },
    { url = "https://files.pythonhosted.org/packages/14/c3/61f273ae550fbf1667675701112e380881905e28448c080b23b5a181df7c/scipy-1.16.1-cp312-cp312-win_amd64.whl", hash = "sha256:f7b8013c6c066609577d910d1a2a077021727af07b6fab0ee22c2f901f22352a", size = 38508060, upload-time = "2025-07-27T16:28:43.242Z" },
    { url = "https://files.pythonhosted.org/packages/93/0b/b5c99382b839854a71ca9482c684e3472badc62620287cbbdab499b75ce6/scipy-1.16.1-cp313-cp313-macosx_10_14_x86_64.whl", hash = "sha256:5451606823a5e73dfa621a89948096c6528e2896e40b39248295d3a0138d594f", size = 36533717, upload-time = "2025-07-27T16:28:51.706Z" },
    { url = "https://files.pythonhosted.org/packages/eb/e5/69ab2771062c91e23e07c12e7d5033a6b9b80b0903ee709c3c36b3eb520c/scipy-1.16.1-cp313-cp313-macosx_12_0_arm64.whl", hash = "sha256:89728678c5ca5abd610aee148c199ac1afb16e19844401ca97d43dc548a354eb", size = 28570009, upload-time = "2025-07-27T16:28:57.017Z" },
    { url = "https://files.pythonhosted.org/packages/f4/69/bd75dbfdd3cf524f4d753484d723594aed62cfaac510123e91a6686d520b/scipy-1.16.1-cp313-cp313-macosx_14_0_arm64.whl", hash = "sha256:e756d688cb03fd07de0fffad475649b03cb89bee696c98ce508b17c11a03f95c", size = 20841942, upload-time = "2025-07-27T16:29:01.152Z" },
    { url = "https://files.pythonhosted.org/packages/ea/74/add181c87663f178ba7d6144b370243a87af8476664d5435e57d599e6874/scipy-1.16.1-cp313-cp313-macosx_14_0_x86_64.whl", hash = "sha256:5aa2687b9935da3ed89c5dbed5234576589dd28d0bf7cd237501ccfbdf1ad608", size = 23498507, upload-time = "2025-07-27T16:29:05.202Z" },
    { url = "https://files.pythonhosted.org/packages/1d/74/ece2e582a0d9550cee33e2e416cc96737dce423a994d12bbe59716f47ff1/scipy-1.16.1-cp313-cp313-manylinux2014_aarch64.manylinux_2_17_aarch64.whl", hash = "sha256:0851f6a1e537fe9399f35986897e395a1aa61c574b178c0d456be5b1a0f5ca1f", size = 33286040, upload-time = "2025-07-27T16:29:10.201Z" },
    { url = "https://files.pythonhosted.org/packages/e4/82/08e4076df538fb56caa1d489588d880ec7c52d8273a606bb54d660528f7c/scipy-1.16.1-cp313-cp313-manylinux2014_x86_64.manylinux_2_17_x86_64.whl", hash = "sha256:fedc2cbd1baed37474b1924c331b97bdff611d762c196fac1a9b71e67b813b1b", size = 35176096, upload-time = "2025-07-27T16:29:17.091Z" },
    { url = "https://files.pythonhosted.org/packages/fa/79/cd710aab8c921375711a8321c6be696e705a120e3011a643efbbcdeeabcc/scipy-1.16.1-cp313-cp313-musllinux_1_2_aarch64.whl", hash = "sha256:2ef500e72f9623a6735769e4b93e9dcb158d40752cdbb077f305487e3e2d1f45", size = 35490328, upload-time = "2025-07-27T16:29:22.928Z" },
    { url = "https://files.pythonhosted.org/packages/71/73/e9cc3d35ee4526d784520d4494a3e1ca969b071fb5ae5910c036a375ceec/scipy-1.16.1-cp313-cp313-musllinux_1_2_x86_64.whl", hash = "sha256:978d8311674b05a8f7ff2ea6c6bce5d8b45a0cb09d4c5793e0318f448613ea65", size = 37939921, upload-time = "2025-07-27T16:29:29.108Z" },
    { url = "https://files.pythonhosted.org/packages/21/12/c0efd2941f01940119b5305c375ae5c0fcb7ec193f806bd8f158b73a1782/scipy-1.16.1-cp313-cp313-win_amd64.whl", hash = "sha256:81929ed0fa7a5713fcdd8b2e6f73697d3b4c4816d090dd34ff937c20fa90e8ab", size = 38479462, upload-time = "2025-07-27T16:30:24.078Z" },
    { url = "https://files.pythonhosted.org/packages/7a/19/c3d08b675260046a991040e1ea5d65f91f40c7df1045fffff412dcfc6765/scipy-1.16.1-cp313-cp313t-macosx_10_14_x86_64.whl", hash = "sha256:bcc12db731858abda693cecdb3bdc9e6d4bd200213f49d224fe22df82687bdd6", size = 36938832, upload-time = "2025-07-27T16:29:35.057Z" },
    { url = "https://files.pythonhosted.org/packages/81/f2/ce53db652c033a414a5b34598dba6b95f3d38153a2417c5a3883da429029/scipy-1.16.1-cp313-cp313t-macosx_12_0_arm64.whl", hash = "sha256:744d977daa4becb9fc59135e75c069f8d301a87d64f88f1e602a9ecf51e77b27", size = 29093084, upload-time = "2025-07-27T16:29:40.201Z" },
    { url = "https://files.pythonhosted.org/packages/a9/ae/7a10ff04a7dc15f9057d05b33737ade244e4bd195caa3f7cc04d77b9e214/scipy-1.16.1-cp313-cp313t-macosx_14_0_arm64.whl", hash = "sha256:dc54f76ac18073bcecffb98d93f03ed6b81a92ef91b5d3b135dcc81d55a724c7", size = 21365098, upload-time = "2025-07-27T16:29:44.295Z" },
    { url = "https://files.pythonhosted.org/packages/36/ac/029ff710959932ad3c2a98721b20b405f05f752f07344622fd61a47c5197/scipy-1.16.1-cp313-cp313t-macosx_14_0_x86_64.whl", hash = "sha256:367d567ee9fc1e9e2047d31f39d9d6a7a04e0710c86e701e053f237d14a9b4f6", size = 23896858, upload-time = "2025-07-27T16:29:48.784Z" },
    { url = "https://files.pythonhosted.org/packages/71/13/d1ef77b6bd7898720e1f0b6b3743cb945f6c3cafa7718eaac8841035ab60/scipy-1.16.1-cp313-cp313t-manylinux2014_aarch64.manylinux_2_17_aarch64.whl", hash = "sha256:4cf5785e44e19dcd32a0e4807555e1e9a9b8d475c6afff3d21c3c543a6aa84f4", size = 33438311, upload-time = "2025-07-27T16:29:54.164Z" },
    { url = "https://files.pythonhosted.org/packages/2d/e0/e64a6821ffbb00b4c5b05169f1c1fddb4800e9307efe3db3788995a82a2c/scipy-1.16.1-cp313-cp313t-manylinux2014_x86_64.manylinux_2_17_x86_64.whl", hash = "sha256:3d0b80fb26d3e13a794c71d4b837e2a589d839fd574a6bbb4ee1288c213ad4a3", size = 35279542, upload-time = "2025-07-27T16:30:00.249Z" },
    { url = "https://files.pythonhosted.org/packages/57/59/0dc3c8b43e118f1e4ee2b798dcc96ac21bb20014e5f1f7a8e85cc0653bdb/scipy-1.16.1-cp313-cp313t-musllinux_1_2_aarch64.whl", hash = "sha256:8503517c44c18d1030d666cb70aaac1cc8913608816e06742498833b128488b7", size = 35667665, upload-time = "2025-07-27T16:30:05.916Z" },
    { url = "https://files.pythonhosted.org/packages/45/5f/844ee26e34e2f3f9f8febb9343748e72daeaec64fe0c70e9bf1ff84ec955/scipy-1.16.1-cp313-cp313t-musllinux_1_2_x86_64.whl", hash = "sha256:30cc4bb81c41831ecfd6dc450baf48ffd80ef5aed0f5cf3ea775740e80f16ecc", size = 38045210, upload-time = "2025-07-27T16:30:11.655Z" },
    { url = "https://files.pythonhosted.org/packages/8d/d7/210f2b45290f444f1de64bc7353aa598ece9f0e90c384b4a156f9b1a5063/scipy-1.16.1-cp313-cp313t-win_amd64.whl", hash = "sha256:c24fa02f7ed23ae514460a22c57eca8f530dbfa50b1cfdbf4f37c05b5309cc39", size = 38593661, upload-time = "2025-07-27T16:30:17.825Z" },
    { url = "https://files.pythonhosted.org/packages/81/ea/84d481a5237ed223bd3d32d6e82d7a6a96e34756492666c260cef16011d1/scipy-1.16.1-cp314-cp314-macosx_10_14_x86_64.whl", hash = "sha256:796a5a9ad36fa3a782375db8f4241ab02a091308eb079746bc0f874c9b998318", size = 36525921, upload-time = "2025-07-27T16:30:30.081Z" },
    { url = "https://files.pythonhosted.org/packages/4e/9f/d9edbdeff9f3a664807ae3aea383e10afaa247e8e6255e6d2aa4515e8863/scipy-1.16.1-cp314-cp314-macosx_12_0_arm64.whl", hash = "sha256:3ea0733a2ff73fd6fdc5fecca54ee9b459f4d74f00b99aced7d9a3adb43fb1cc", size = 28564152, upload-time = "2025-07-27T16:30:35.336Z" },
    { url = "https://files.pythonhosted.org/packages/3b/95/8125bcb1fe04bc267d103e76516243e8d5e11229e6b306bda1024a5423d1/scipy-1.16.1-cp314-cp314-macosx_14_0_arm64.whl", hash = "sha256:85764fb15a2ad994e708258bb4ed8290d1305c62a4e1ef07c414356a24fcfbf8", size = 20836028, upload-time = "2025-07-27T16:30:39.421Z" },
    { url = "https://files.pythonhosted.org/packages/77/9c/bf92e215701fc70bbcd3d14d86337cf56a9b912a804b9c776a269524a9e9/scipy-1.16.1-cp314-cp314-macosx_14_0_x86_64.whl", hash = "sha256:ca66d980469cb623b1759bdd6e9fd97d4e33a9fad5b33771ced24d0cb24df67e", size = 23489666, upload-time = "2025-07-27T16:30:43.663Z" },
    { url = "https://files.pythonhosted.org/packages/5e/00/5e941d397d9adac41b02839011594620d54d99488d1be5be755c00cde9ee/scipy-1.16.1-cp314-cp314-manylinux2014_aarch64.manylinux_2_17_aarch64.whl", hash = "sha256:e7cc1ffcc230f568549fc56670bcf3df1884c30bd652c5da8138199c8c76dae0", size = 33358318, upload-time = "2025-07-27T16:30:48.982Z" },
    { url = "https://files.pythonhosted.org/packages/0e/87/8db3aa10dde6e3e8e7eb0133f24baa011377d543f5b19c71469cf2648026/scipy-1.16.1-cp314-cp314-manylinux2014_x86_64.manylinux_2_17_x86_64.whl", hash = "sha256:3ddfb1e8d0b540cb4ee9c53fc3dea3186f97711248fb94b4142a1b27178d8b4b", size = 35185724, upload-time = "2025-07-27T16:30:54.26Z" },
    { url = "https://files.pythonhosted.org/packages/89/b4/6ab9ae443216807622bcff02690262d8184078ea467efee2f8c93288a3b1/scipy-1.16.1-cp314-cp314-musllinux_1_2_aarch64.whl", hash = "sha256:4dc0e7be79e95d8ba3435d193e0d8ce372f47f774cffd882f88ea4e1e1ddc731", size = 35554335, upload-time = "2025-07-27T16:30:59.765Z" },
    { url = "https://files.pythonhosted.org/packages/9c/9a/d0e9dc03c5269a1afb60661118296a32ed5d2c24298af61b676c11e05e56/scipy-1.16.1-cp314-cp314-musllinux_1_2_x86_64.whl", hash = "sha256:f23634f9e5adb51b2a77766dac217063e764337fbc816aa8ad9aaebcd4397fd3", size = 37960310, upload-time = "2025-07-27T16:31:06.151Z" },
    { url = "https://files.pythonhosted.org/packages/5e/00/c8f3130a50521a7977874817ca89e0599b1b4ee8e938bad8ae798a0e1f0d/scipy-1.16.1-cp314-cp314-win_amd64.whl", hash = "sha256:57d75524cb1c5a374958a2eae3d84e1929bb971204cc9d52213fb8589183fc19", size = 39319239, upload-time = "2025-07-27T16:31:59.942Z" },
    { url = "https://files.pythonhosted.org/packages/f2/f2/1ca3eda54c3a7e4c92f6acef7db7b3a057deb135540d23aa6343ef8ad333/scipy-1.16.1-cp314-cp314t-macosx_10_14_x86_64.whl", hash = "sha256:d8da7c3dd67bcd93f15618938f43ed0995982eb38973023d46d4646c4283ad65", size = 36939460, upload-time = "2025-07-27T16:31:11.865Z" },
    { url = "https://files.pythonhosted.org/packages/80/30/98c2840b293a132400c0940bb9e140171dcb8189588619048f42b2ce7b4f/scipy-1.16.1-cp314-cp314t-macosx_12_0_arm64.whl", hash = "sha256:cc1d2f2fd48ba1e0620554fe5bc44d3e8f5d4185c8c109c7fbdf5af2792cfad2", size = 29093322, upload-time = "2025-07-27T16:31:17.045Z" },
    { url = "https://files.pythonhosted.org/packages/c1/e6/1e6e006e850622cf2a039b62d1a6ddc4497d4851e58b68008526f04a9a00/scipy-1.16.1-cp314-cp314t-macosx_14_0_arm64.whl", hash = "sha256:21a611ced9275cb861bacadbada0b8c0623bc00b05b09eb97f23b370fc2ae56d", size = 21365329, upload-time = "2025-07-27T16:31:21.188Z" },
    { url = "https://files.pythonhosted.org/packages/8e/02/72a5aa5b820589dda9a25e329ca752842bfbbaf635e36bc7065a9b42216e/scipy-1.16.1-cp314-cp314t-macosx_14_0_x86_64.whl", hash = "sha256:8dfbb25dffc4c3dd9371d8ab456ca81beeaf6f9e1c2119f179392f0dc1ab7695", size = 23897544, upload-time = "2025-07-27T16:31:25.408Z" },
    { url = "https://files.pythonhosted.org/packages/2b/dc/7122d806a6f9eb8a33532982234bed91f90272e990f414f2830cfe656e0b/scipy-1.16.1-cp314-cp314t-manylinux2014_aarch64.manylinux_2_17_aarch64.whl", hash = "sha256:f0ebb7204f063fad87fc0a0e4ff4a2ff40b2a226e4ba1b7e34bf4b79bf97cd86", size = 33442112, upload-time = "2025-07-27T16:31:30.62Z" },
    { url = "https://files.pythonhosted.org/packages/24/39/e383af23564daa1021a5b3afbe0d8d6a68ec639b943661841f44ac92de85/scipy-1.16.1-cp314-cp314t-manylinux2014_x86_64.manylinux_2_17_x86_64.whl", hash = "sha256:f1b9e5962656f2734c2b285a8745358ecb4e4efbadd00208c80a389227ec61ff", size = 35286594, upload-time = "2025-07-27T16:31:36.112Z" },
    { url = "https://files.pythonhosted.org/packages/95/47/1a0b0aff40c3056d955f38b0df5d178350c3d74734ec54f9c68d23910be5/scipy-1.16.1-cp314-cp314t-musllinux_1_2_aarch64.whl", hash = "sha256:5e1a106f8c023d57a2a903e771228bf5c5b27b5d692088f457acacd3b54511e4", size = 35665080, upload-time = "2025-07-27T16:31:42.025Z" },
    { url = "https://files.pythonhosted.org/packages/64/df/ce88803e9ed6e27fe9b9abefa157cf2c80e4fa527cf17ee14be41f790ad4/scipy-1.16.1-cp314-cp314t-musllinux_1_2_x86_64.whl", hash = "sha256:709559a1db68a9abc3b2c8672c4badf1614f3b440b3ab326d86a5c0491eafae3", size = 38050306, upload-time = "2025-07-27T16:31:48.109Z" },
    { url = "https://files.pythonhosted.org/packages/6e/6c/a76329897a7cae4937d403e623aa6aaea616a0bb5b36588f0b9d1c9a3739/scipy-1.16.1-cp314-cp314t-win_amd64.whl", hash = "sha256:c0c804d60492a0aad7f5b2bb1862f4548b990049e27e828391ff2bf6f7199998", size = 39427705, upload-time = "2025-07-27T16:31:53.96Z" },
]

[[package]]
name = "setuptools"
version = "80.9.0"
source = { registry = "https://pypi.org/simple" }
sdist = { url = "https://files.pythonhosted.org/packages/18/5d/3bf57dcd21979b887f014ea83c24ae194cfcd12b9e0fda66b957c69d1fca/setuptools-80.9.0.tar.gz", hash = "sha256:f36b47402ecde768dbfafc46e8e4207b4360c654f1f3bb84475f0a28628fb19c", size = 1319958, upload-time = "2025-05-27T00:56:51.443Z" }
wheels = [
    { url = "https://files.pythonhosted.org/packages/a3/dc/17031897dae0efacfea57dfd3a82fdd2a2aeb58e0ff71b77b87e44edc772/setuptools-80.9.0-py3-none-any.whl", hash = "sha256:062d34222ad13e0cc312a4c02d73f059e86a4acbfbdea8f8f76b28c99f306922", size = 1201486, upload-time = "2025-05-27T00:56:49.664Z" },
]

[[package]]
name = "shapely"
version = "2.1.1"
source = { registry = "https://pypi.org/simple" }
dependencies = [
    { name = "numpy", version = "2.2.6", source = { registry = "https://pypi.org/simple" }, marker = "python_full_version < '3.11'" },
    { name = "numpy", version = "2.3.2", source = { registry = "https://pypi.org/simple" }, marker = "python_full_version >= '3.11'" },
]
sdist = { url = "https://files.pythonhosted.org/packages/ca/3c/2da625233f4e605155926566c0e7ea8dda361877f48e8b1655e53456f252/shapely-2.1.1.tar.gz", hash = "sha256:500621967f2ffe9642454808009044c21e5b35db89ce69f8a2042c2ffd0e2772", size = 315422, upload-time = "2025-05-19T11:04:41.265Z" }
wheels = [
    { url = "https://files.pythonhosted.org/packages/82/fa/f18025c95b86116dd8f1ec58cab078bd59ab51456b448136ca27463be533/shapely-2.1.1-cp310-cp310-macosx_10_9_x86_64.whl", hash = "sha256:d8ccc872a632acb7bdcb69e5e78df27213f7efd195882668ffba5405497337c6", size = 1825117, upload-time = "2025-05-19T11:03:43.547Z" },
    { url = "https://files.pythonhosted.org/packages/c7/65/46b519555ee9fb851234288be7c78be11e6260995281071d13abf2c313d0/shapely-2.1.1-cp310-cp310-macosx_11_0_arm64.whl", hash = "sha256:f24f2ecda1e6c091da64bcbef8dd121380948074875bd1b247b3d17e99407099", size = 1628541, upload-time = "2025-05-19T11:03:45.162Z" },
    { url = "https://files.pythonhosted.org/packages/29/51/0b158a261df94e33505eadfe737db9531f346dfa60850945ad25fd4162f1/shapely-2.1.1-cp310-cp310-manylinux_2_17_aarch64.manylinux2014_aarch64.whl", hash = "sha256:45112a5be0b745b49e50f8829ce490eb67fefb0cea8d4f8ac5764bfedaa83d2d", size = 2948453, upload-time = "2025-05-19T11:03:46.681Z" },
    { url = "https://files.pythonhosted.org/packages/a9/4f/6c9bb4bd7b1a14d7051641b9b479ad2a643d5cbc382bcf5bd52fd0896974/shapely-2.1.1-cp310-cp310-manylinux_2_17_x86_64.manylinux2014_x86_64.whl", hash = "sha256:8c10ce6f11904d65e9bbb3e41e774903c944e20b3f0b282559885302f52f224a", size = 3057029, upload-time = "2025-05-19T11:03:48.346Z" },
    { url = "https://files.pythonhosted.org/packages/89/0b/ad1b0af491d753a83ea93138eee12a4597f763ae12727968d05934fe7c78/shapely-2.1.1-cp310-cp310-musllinux_1_2_aarch64.whl", hash = "sha256:61168010dfe4e45f956ffbbaf080c88afce199ea81eb1f0ac43230065df320bd", size = 3894342, upload-time = "2025-05-19T11:03:49.602Z" },
    { url = "https://files.pythonhosted.org/packages/7d/96/73232c5de0b9fdf0ec7ddfc95c43aaf928740e87d9f168bff0e928d78c6d/shapely-2.1.1-cp310-cp310-musllinux_1_2_x86_64.whl", hash = "sha256:cacf067cdff741cd5c56a21c52f54ece4e4dad9d311130493a791997da4a886b", size = 4056766, upload-time = "2025-05-19T11:03:51.252Z" },
    { url = "https://files.pythonhosted.org/packages/43/cc/eec3c01f754f5b3e0c47574b198f9deb70465579ad0dad0e1cef2ce9e103/shapely-2.1.1-cp310-cp310-win32.whl", hash = "sha256:23b8772c3b815e7790fb2eab75a0b3951f435bc0fce7bb146cb064f17d35ab4f", size = 1523744, upload-time = "2025-05-19T11:03:52.624Z" },
    { url = "https://files.pythonhosted.org/packages/50/fc/a7187e6dadb10b91e66a9e715d28105cde6489e1017cce476876185a43da/shapely-2.1.1-cp310-cp310-win_amd64.whl", hash = "sha256:2c7b2b6143abf4fa77851cef8ef690e03feade9a0d48acd6dc41d9e0e78d7ca6", size = 1703061, upload-time = "2025-05-19T11:03:54.695Z" },
    { url = "https://files.pythonhosted.org/packages/19/97/2df985b1e03f90c503796ad5ecd3d9ed305123b64d4ccb54616b30295b29/shapely-2.1.1-cp311-cp311-macosx_10_9_x86_64.whl", hash = "sha256:587a1aa72bc858fab9b8c20427b5f6027b7cbc92743b8e2c73b9de55aa71c7a7", size = 1819368, upload-time = "2025-05-19T11:03:55.937Z" },
    { url = "https://files.pythonhosted.org/packages/56/17/504518860370f0a28908b18864f43d72f03581e2b6680540ca668f07aa42/shapely-2.1.1-cp311-cp311-macosx_11_0_arm64.whl", hash = "sha256:9fa5c53b0791a4b998f9ad84aad456c988600757a96b0a05e14bba10cebaaaea", size = 1625362, upload-time = "2025-05-19T11:03:57.06Z" },
    { url = "https://files.pythonhosted.org/packages/36/a1/9677337d729b79fce1ef3296aac6b8ef4743419086f669e8a8070eff8f40/shapely-2.1.1-cp311-cp311-manylinux_2_17_aarch64.manylinux2014_aarch64.whl", hash = "sha256:aabecd038841ab5310d23495253f01c2a82a3aedae5ab9ca489be214aa458aa7", size = 2999005, upload-time = "2025-05-19T11:03:58.692Z" },
    { url = "https://files.pythonhosted.org/packages/a2/17/e09357274699c6e012bbb5a8ea14765a4d5860bb658df1931c9f90d53bd3/shapely-2.1.1-cp311-cp311-manylinux_2_17_x86_64.manylinux2014_x86_64.whl", hash = "sha256:586f6aee1edec04e16227517a866df3e9a2e43c1f635efc32978bb3dc9c63753", size = 3108489, upload-time = "2025-05-19T11:04:00.059Z" },
    { url = "https://files.pythonhosted.org/packages/17/5d/93a6c37c4b4e9955ad40834f42b17260ca74ecf36df2e81bb14d12221b90/shapely-2.1.1-cp311-cp311-musllinux_1_2_aarch64.whl", hash = "sha256:b9878b9e37ad26c72aada8de0c9cfe418d9e2ff36992a1693b7f65a075b28647", size = 3945727, upload-time = "2025-05-19T11:04:01.786Z" },
    { url = "https://files.pythonhosted.org/packages/a3/1a/ad696648f16fd82dd6bfcca0b3b8fbafa7aacc13431c7fc4c9b49e481681/shapely-2.1.1-cp311-cp311-musllinux_1_2_x86_64.whl", hash = "sha256:d9a531c48f289ba355e37b134e98e28c557ff13965d4653a5228d0f42a09aed0", size = 4109311, upload-time = "2025-05-19T11:04:03.134Z" },
    { url = "https://files.pythonhosted.org/packages/d4/38/150dd245beab179ec0d4472bf6799bf18f21b1efbef59ac87de3377dbf1c/shapely-2.1.1-cp311-cp311-win32.whl", hash = "sha256:4866de2673a971820c75c0167b1f1cd8fb76f2d641101c23d3ca021ad0449bab", size = 1522982, upload-time = "2025-05-19T11:04:05.217Z" },
    { url = "https://files.pythonhosted.org/packages/93/5b/842022c00fbb051083c1c85430f3bb55565b7fd2d775f4f398c0ba8052ce/shapely-2.1.1-cp311-cp311-win_amd64.whl", hash = "sha256:20a9d79958b3d6c70d8a886b250047ea32ff40489d7abb47d01498c704557a93", size = 1703872, upload-time = "2025-05-19T11:04:06.791Z" },
    { url = "https://files.pythonhosted.org/packages/fb/64/9544dc07dfe80a2d489060791300827c941c451e2910f7364b19607ea352/shapely-2.1.1-cp312-cp312-macosx_10_13_x86_64.whl", hash = "sha256:2827365b58bf98efb60affc94a8e01c56dd1995a80aabe4b701465d86dcbba43", size = 1833021, upload-time = "2025-05-19T11:04:08.022Z" },
    { url = "https://files.pythonhosted.org/packages/07/aa/fb5f545e72e89b6a0f04a0effda144f5be956c9c312c7d4e00dfddbddbcf/shapely-2.1.1-cp312-cp312-macosx_11_0_arm64.whl", hash = "sha256:a9c551f7fa7f1e917af2347fe983f21f212863f1d04f08eece01e9c275903fad", size = 1643018, upload-time = "2025-05-19T11:04:09.343Z" },
    { url = "https://files.pythonhosted.org/packages/03/46/61e03edba81de729f09d880ce7ae5c1af873a0814206bbfb4402ab5c3388/shapely-2.1.1-cp312-cp312-manylinux_2_17_aarch64.manylinux2014_aarch64.whl", hash = "sha256:78dec4d4fbe7b1db8dc36de3031767e7ece5911fb7782bc9e95c5cdec58fb1e9", size = 2986417, upload-time = "2025-05-19T11:04:10.56Z" },
    { url = "https://files.pythonhosted.org/packages/1f/1e/83ec268ab8254a446b4178b45616ab5822d7b9d2b7eb6e27cf0b82f45601/shapely-2.1.1-cp312-cp312-manylinux_2_17_x86_64.manylinux2014_x86_64.whl", hash = "sha256:872d3c0a7b8b37da0e23d80496ec5973c4692920b90de9f502b5beb994bbaaef", size = 3098224, upload-time = "2025-05-19T11:04:11.903Z" },
    { url = "https://files.pythonhosted.org/packages/f1/44/0c21e7717c243e067c9ef8fa9126de24239f8345a5bba9280f7bb9935959/shapely-2.1.1-cp312-cp312-musllinux_1_2_aarch64.whl", hash = "sha256:2e2b9125ebfbc28ecf5353511de62f75a8515ae9470521c9a693e4bb9fbe0cf1", size = 3925982, upload-time = "2025-05-19T11:04:13.224Z" },
    { url = "https://files.pythonhosted.org/packages/15/50/d3b4e15fefc103a0eb13d83bad5f65cd6e07a5d8b2ae920e767932a247d1/shapely-2.1.1-cp312-cp312-musllinux_1_2_x86_64.whl", hash = "sha256:4b96cea171b3d7f6786976a0520f178c42792897653ecca0c5422fb1e6946e6d", size = 4089122, upload-time = "2025-05-19T11:04:14.477Z" },
    { url = "https://files.pythonhosted.org/packages/bd/05/9a68f27fc6110baeedeeebc14fd86e73fa38738c5b741302408fb6355577/shapely-2.1.1-cp312-cp312-win32.whl", hash = "sha256:39dca52201e02996df02e447f729da97cfb6ff41a03cb50f5547f19d02905af8", size = 1522437, upload-time = "2025-05-19T11:04:16.203Z" },
    { url = "https://files.pythonhosted.org/packages/bc/e9/a4560e12b9338842a1f82c9016d2543eaa084fce30a1ca11991143086b57/shapely-2.1.1-cp312-cp312-win_amd64.whl", hash = "sha256:13d643256f81d55a50013eff6321142781cf777eb6a9e207c2c9e6315ba6044a", size = 1703479, upload-time = "2025-05-19T11:04:18.497Z" },
    { url = "https://files.pythonhosted.org/packages/71/8e/2bc836437f4b84d62efc1faddce0d4e023a5d990bbddd3c78b2004ebc246/shapely-2.1.1-cp313-cp313-macosx_10_13_x86_64.whl", hash = "sha256:3004a644d9e89e26c20286d5fdc10f41b1744c48ce910bd1867fdff963fe6c48", size = 1832107, upload-time = "2025-05-19T11:04:19.736Z" },
    { url = "https://files.pythonhosted.org/packages/12/a2/12c7cae5b62d5d851c2db836eadd0986f63918a91976495861f7c492f4a9/shapely-2.1.1-cp313-cp313-macosx_11_0_arm64.whl", hash = "sha256:1415146fa12d80a47d13cfad5310b3c8b9c2aa8c14a0c845c9d3d75e77cb54f6", size = 1642355, upload-time = "2025-05-19T11:04:21.035Z" },
    { url = "https://files.pythonhosted.org/packages/5b/7e/6d28b43d53fea56de69c744e34c2b999ed4042f7a811dc1bceb876071c95/shapely-2.1.1-cp313-cp313-manylinux_2_17_aarch64.manylinux2014_aarch64.whl", hash = "sha256:21fcab88b7520820ec16d09d6bea68652ca13993c84dffc6129dc3607c95594c", size = 2968871, upload-time = "2025-05-19T11:04:22.167Z" },
    { url = "https://files.pythonhosted.org/packages/dd/87/1017c31e52370b2b79e4d29e07cbb590ab9e5e58cf7e2bdfe363765d6251/shapely-2.1.1-cp313-cp313-manylinux_2_17_x86_64.manylinux2014_x86_64.whl", hash = "sha256:e5ce6a5cc52c974b291237a96c08c5592e50f066871704fb5b12be2639d9026a", size = 3080830, upload-time = "2025-05-19T11:04:23.997Z" },
    { url = "https://files.pythonhosted.org/packages/1d/fe/f4a03d81abd96a6ce31c49cd8aaba970eaaa98e191bd1e4d43041e57ae5a/shapely-2.1.1-cp313-cp313-musllinux_1_2_aarch64.whl", hash = "sha256:04e4c12a45a1d70aeb266618d8cf81a2de9c4df511b63e105b90bfdfb52146de", size = 3908961, upload-time = "2025-05-19T11:04:25.702Z" },
    { url = "https://files.pythonhosted.org/packages/ef/59/7605289a95a6844056a2017ab36d9b0cb9d6a3c3b5317c1f968c193031c9/shapely-2.1.1-cp313-cp313-musllinux_1_2_x86_64.whl", hash = "sha256:6ca74d851ca5264aae16c2b47e96735579686cb69fa93c4078070a0ec845b8d8", size = 4079623, upload-time = "2025-05-19T11:04:27.171Z" },
    { url = "https://files.pythonhosted.org/packages/bc/4d/9fea036eff2ef4059d30247128b2d67aaa5f0b25e9fc27e1d15cc1b84704/shapely-2.1.1-cp313-cp313-win32.whl", hash = "sha256:fd9130501bf42ffb7e0695b9ea17a27ae8ce68d50b56b6941c7f9b3d3453bc52", size = 1521916, upload-time = "2025-05-19T11:04:28.405Z" },
    { url = "https://files.pythonhosted.org/packages/12/d9/6d13b8957a17c95794f0c4dfb65ecd0957e6c7131a56ce18d135c1107a52/shapely-2.1.1-cp313-cp313-win_amd64.whl", hash = "sha256:ab8d878687b438a2f4c138ed1a80941c6ab0029e0f4c785ecfe114413b498a97", size = 1702746, upload-time = "2025-05-19T11:04:29.643Z" },
    { url = "https://files.pythonhosted.org/packages/60/36/b1452e3e7f35f5f6454d96f3be6e2bb87082720ff6c9437ecc215fa79be0/shapely-2.1.1-cp313-cp313t-macosx_10_13_x86_64.whl", hash = "sha256:0c062384316a47f776305ed2fa22182717508ffdeb4a56d0ff4087a77b2a0f6d", size = 1833482, upload-time = "2025-05-19T11:04:30.852Z" },
    { url = "https://files.pythonhosted.org/packages/ce/ca/8e6f59be0718893eb3e478141285796a923636dc8f086f83e5b0ec0036d0/shapely-2.1.1-cp313-cp313t-macosx_11_0_arm64.whl", hash = "sha256:4ecf6c196b896e8f1360cc219ed4eee1c1e5f5883e505d449f263bd053fb8c05", size = 1642256, upload-time = "2025-05-19T11:04:32.068Z" },
    { url = "https://files.pythonhosted.org/packages/ab/78/0053aea449bb1d4503999525fec6232f049abcdc8df60d290416110de943/shapely-2.1.1-cp313-cp313t-manylinux_2_17_aarch64.manylinux2014_aarch64.whl", hash = "sha256:fb00070b4c4860f6743c600285109c273cca5241e970ad56bb87bef0be1ea3a0", size = 3016614, upload-time = "2025-05-19T11:04:33.7Z" },
    { url = "https://files.pythonhosted.org/packages/ee/53/36f1b1de1dfafd1b457dcbafa785b298ce1b8a3e7026b79619e708a245d5/shapely-2.1.1-cp313-cp313t-manylinux_2_17_x86_64.manylinux2014_x86_64.whl", hash = "sha256:d14a9afa5fa980fbe7bf63706fdfb8ff588f638f145a1d9dbc18374b5b7de913", size = 3093542, upload-time = "2025-05-19T11:04:34.952Z" },
    { url = "https://files.pythonhosted.org/packages/b9/bf/0619f37ceec6b924d84427c88835b61f27f43560239936ff88915c37da19/shapely-2.1.1-cp313-cp313t-musllinux_1_2_aarch64.whl", hash = "sha256:b640e390dabde790e3fb947198b466e63223e0a9ccd787da5f07bcb14756c28d", size = 3945961, upload-time = "2025-05-19T11:04:36.32Z" },
    { url = "https://files.pythonhosted.org/packages/93/c9/20ca4afeb572763b07a7997f00854cb9499df6af85929e93012b189d8917/shapely-2.1.1-cp313-cp313t-musllinux_1_2_x86_64.whl", hash = "sha256:69e08bf9697c1b73ec6aa70437db922bafcea7baca131c90c26d59491a9760f9", size = 4089514, upload-time = "2025-05-19T11:04:37.683Z" },
    { url = "https://files.pythonhosted.org/packages/33/6a/27036a5a560b80012a544366bceafd491e8abb94a8db14047b5346b5a749/shapely-2.1.1-cp313-cp313t-win32.whl", hash = "sha256:ef2d09d5a964cc90c2c18b03566cf918a61c248596998a0301d5b632beadb9db", size = 1540607, upload-time = "2025-05-19T11:04:38.925Z" },
    { url = "https://files.pythonhosted.org/packages/ea/f1/5e9b3ba5c7aa7ebfaf269657e728067d16a7c99401c7973ddf5f0cf121bd/shapely-2.1.1-cp313-cp313t-win_amd64.whl", hash = "sha256:8cb8f17c377260452e9d7720eeaf59082c5f8ea48cf104524d953e5d36d4bdb7", size = 1723061, upload-time = "2025-05-19T11:04:40.082Z" },
]

[[package]]
name = "six"
version = "1.17.0"
source = { registry = "https://pypi.org/simple" }
sdist = { url = "https://files.pythonhosted.org/packages/94/e7/b2c673351809dca68a0e064b6af791aa332cf192da575fd474ed7d6f16a2/six-1.17.0.tar.gz", hash = "sha256:ff70335d468e7eb6ec65b95b99d3a2836546063f63acc5171de367e834932a81", size = 34031, upload-time = "2024-12-04T17:35:28.174Z" }
wheels = [
    { url = "https://files.pythonhosted.org/packages/b7/ce/149a00dd41f10bc29e5921b496af8b574d8413afcd5e30dfa0ed46c2cc5e/six-1.17.0-py2.py3-none-any.whl", hash = "sha256:4721f391ed90541fddacab5acf947aa0d3dc7d27b2e1e8eda2be8970586c3274", size = 11050, upload-time = "2024-12-04T17:35:26.475Z" },
]

[[package]]
name = "smmap"
version = "5.0.2"
source = { registry = "https://pypi.org/simple" }
sdist = { url = "https://files.pythonhosted.org/packages/44/cd/a040c4b3119bbe532e5b0732286f805445375489fceaec1f48306068ee3b/smmap-5.0.2.tar.gz", hash = "sha256:26ea65a03958fa0c8a1c7e8c7a58fdc77221b8910f6be2131affade476898ad5", size = 22329, upload-time = "2025-01-02T07:14:40.909Z" }
wheels = [
    { url = "https://files.pythonhosted.org/packages/04/be/d09147ad1ec7934636ad912901c5fd7667e1c858e19d355237db0d0cd5e4/smmap-5.0.2-py3-none-any.whl", hash = "sha256:b30115f0def7d7531d22a0fb6502488d879e75b260a9db4d0819cfb25403af5e", size = 24303, upload-time = "2025-01-02T07:14:38.724Z" },
]

[[package]]
name = "snowballstemmer"
version = "3.0.1"
source = { registry = "https://pypi.org/simple" }
sdist = { url = "https://files.pythonhosted.org/packages/75/a7/9810d872919697c9d01295633f5d574fb416d47e535f258272ca1f01f447/snowballstemmer-3.0.1.tar.gz", hash = "sha256:6d5eeeec8e9f84d4d56b847692bacf79bc2c8e90c7f80ca4444ff8b6f2e52895", size = 105575, upload-time = "2025-05-09T16:34:51.843Z" }
wheels = [
    { url = "https://files.pythonhosted.org/packages/c8/78/3565d011c61f5a43488987ee32b6f3f656e7f107ac2782dd57bdd7d91d9a/snowballstemmer-3.0.1-py3-none-any.whl", hash = "sha256:6cd7b3897da8d6c9ffb968a6781fa6532dce9c3618a4b127d920dab764a19064", size = 103274, upload-time = "2025-05-09T16:34:50.371Z" },
]

[[package]]
name = "soupsieve"
version = "2.7"
source = { registry = "https://pypi.org/simple" }
sdist = { url = "https://files.pythonhosted.org/packages/3f/f4/4a80cd6ef364b2e8b65b15816a843c0980f7a5a2b4dc701fc574952aa19f/soupsieve-2.7.tar.gz", hash = "sha256:ad282f9b6926286d2ead4750552c8a6142bc4c783fd66b0293547c8fe6ae126a", size = 103418, upload-time = "2025-04-20T18:50:08.518Z" }
wheels = [
    { url = "https://files.pythonhosted.org/packages/e7/9c/0e6afc12c269578be5c0c1c9f4b49a8d32770a080260c333ac04cc1c832d/soupsieve-2.7-py3-none-any.whl", hash = "sha256:6e60cc5c1ffaf1cebcc12e8188320b72071e922c2e897f737cadce79ad5d30c4", size = 36677, upload-time = "2025-04-20T18:50:07.196Z" },
]

[[package]]
name = "sphinx"
version = "8.1.3"
source = { registry = "https://pypi.org/simple" }
resolution-markers = [
    "python_full_version < '3.11' and sys_platform != 'darwin'",
    "python_full_version < '3.11' and sys_platform == 'darwin'",
]
dependencies = [
    { name = "alabaster", marker = "python_full_version < '3.11'" },
    { name = "babel", marker = "python_full_version < '3.11'" },
    { name = "colorama", marker = "python_full_version < '3.11' and sys_platform == 'win32'" },
    { name = "docutils", marker = "python_full_version < '3.11'" },
    { name = "imagesize", marker = "python_full_version < '3.11'" },
    { name = "jinja2", marker = "python_full_version < '3.11'" },
    { name = "packaging", marker = "python_full_version < '3.11'" },
    { name = "pygments", marker = "python_full_version < '3.11'" },
    { name = "requests", marker = "python_full_version < '3.11'" },
    { name = "snowballstemmer", marker = "python_full_version < '3.11'" },
    { name = "sphinxcontrib-applehelp", marker = "python_full_version < '3.11'" },
    { name = "sphinxcontrib-devhelp", marker = "python_full_version < '3.11'" },
    { name = "sphinxcontrib-htmlhelp", marker = "python_full_version < '3.11'" },
    { name = "sphinxcontrib-jsmath", marker = "python_full_version < '3.11'" },
    { name = "sphinxcontrib-qthelp", marker = "python_full_version < '3.11'" },
    { name = "sphinxcontrib-serializinghtml", marker = "python_full_version < '3.11'" },
    { name = "tomli", marker = "python_full_version < '3.11'" },
]
sdist = { url = "https://files.pythonhosted.org/packages/6f/6d/be0b61178fe2cdcb67e2a92fc9ebb488e3c51c4f74a36a7824c0adf23425/sphinx-8.1.3.tar.gz", hash = "sha256:43c1911eecb0d3e161ad78611bc905d1ad0e523e4ddc202a58a821773dc4c927", size = 8184611, upload-time = "2024-10-13T20:27:13.93Z" }
wheels = [
    { url = "https://files.pythonhosted.org/packages/26/60/1ddff83a56d33aaf6f10ec8ce84b4c007d9368b21008876fceda7e7381ef/sphinx-8.1.3-py3-none-any.whl", hash = "sha256:09719015511837b76bf6e03e42eb7595ac8c2e41eeb9c29c5b755c6b677992a2", size = 3487125, upload-time = "2024-10-13T20:27:10.448Z" },
]

[[package]]
name = "sphinx"
version = "8.2.3"
source = { registry = "https://pypi.org/simple" }
resolution-markers = [
    "python_full_version >= '3.12' and sys_platform != 'darwin'",
    "python_full_version == '3.11.*' and sys_platform != 'darwin'",
    "python_full_version >= '3.12' and sys_platform == 'darwin'",
    "python_full_version == '3.11.*' and sys_platform == 'darwin'",
]
dependencies = [
    { name = "alabaster", marker = "python_full_version >= '3.11'" },
    { name = "babel", marker = "python_full_version >= '3.11'" },
    { name = "colorama", marker = "python_full_version >= '3.11' and sys_platform == 'win32'" },
    { name = "docutils", marker = "python_full_version >= '3.11'" },
    { name = "imagesize", marker = "python_full_version >= '3.11'" },
    { name = "jinja2", marker = "python_full_version >= '3.11'" },
    { name = "packaging", marker = "python_full_version >= '3.11'" },
    { name = "pygments", marker = "python_full_version >= '3.11'" },
    { name = "requests", marker = "python_full_version >= '3.11'" },
    { name = "roman-numerals-py", marker = "python_full_version >= '3.11'" },
    { name = "snowballstemmer", marker = "python_full_version >= '3.11'" },
    { name = "sphinxcontrib-applehelp", marker = "python_full_version >= '3.11'" },
    { name = "sphinxcontrib-devhelp", marker = "python_full_version >= '3.11'" },
    { name = "sphinxcontrib-htmlhelp", marker = "python_full_version >= '3.11'" },
    { name = "sphinxcontrib-jsmath", marker = "python_full_version >= '3.11'" },
    { name = "sphinxcontrib-qthelp", marker = "python_full_version >= '3.11'" },
    { name = "sphinxcontrib-serializinghtml", marker = "python_full_version >= '3.11'" },
]
sdist = { url = "https://files.pythonhosted.org/packages/38/ad/4360e50ed56cb483667b8e6dadf2d3fda62359593faabbe749a27c4eaca6/sphinx-8.2.3.tar.gz", hash = "sha256:398ad29dee7f63a75888314e9424d40f52ce5a6a87ae88e7071e80af296ec348", size = 8321876, upload-time = "2025-03-02T22:31:59.658Z" }
wheels = [
    { url = "https://files.pythonhosted.org/packages/31/53/136e9eca6e0b9dc0e1962e2c908fbea2e5ac000c2a2fbd9a35797958c48b/sphinx-8.2.3-py3-none-any.whl", hash = "sha256:4405915165f13521d875a8c29c8970800a0141c14cc5416a38feca4ea5d9b9c3", size = 3589741, upload-time = "2025-03-02T22:31:56.836Z" },
]

[[package]]
name = "sphinx-copybutton"
version = "0.5.2"
source = { registry = "https://pypi.org/simple" }
dependencies = [
    { name = "sphinx", version = "8.1.3", source = { registry = "https://pypi.org/simple" }, marker = "python_full_version < '3.11'" },
    { name = "sphinx", version = "8.2.3", source = { registry = "https://pypi.org/simple" }, marker = "python_full_version >= '3.11'" },
]
sdist = { url = "https://files.pythonhosted.org/packages/fc/2b/a964715e7f5295f77509e59309959f4125122d648f86b4fe7d70ca1d882c/sphinx-copybutton-0.5.2.tar.gz", hash = "sha256:4cf17c82fb9646d1bc9ca92ac280813a3b605d8c421225fd9913154103ee1fbd", size = 23039, upload-time = "2023-04-14T08:10:22.998Z" }
wheels = [
    { url = "https://files.pythonhosted.org/packages/9e/48/1ea60e74949eecb12cdd6ac43987f9fd331156388dcc2319b45e2ebb81bf/sphinx_copybutton-0.5.2-py3-none-any.whl", hash = "sha256:fb543fd386d917746c9a2c50360c7905b605726b9355cd26e9974857afeae06e", size = 13343, upload-time = "2023-04-14T08:10:20.844Z" },
]

[[package]]
name = "sphinx-design"
version = "0.6.1"
source = { registry = "https://pypi.org/simple" }
dependencies = [
    { name = "sphinx", version = "8.1.3", source = { registry = "https://pypi.org/simple" }, marker = "python_full_version < '3.11'" },
    { name = "sphinx", version = "8.2.3", source = { registry = "https://pypi.org/simple" }, marker = "python_full_version >= '3.11'" },
]
sdist = { url = "https://files.pythonhosted.org/packages/2b/69/b34e0cb5336f09c6866d53b4a19d76c227cdec1bbc7ac4de63ca7d58c9c7/sphinx_design-0.6.1.tar.gz", hash = "sha256:b44eea3719386d04d765c1a8257caca2b3e6f8421d7b3a5e742c0fd45f84e632", size = 2193689, upload-time = "2024-08-02T13:48:44.277Z" }
wheels = [
    { url = "https://files.pythonhosted.org/packages/c6/43/65c0acbd8cc6f50195a3a1fc195c404988b15c67090e73c7a41a9f57d6bd/sphinx_design-0.6.1-py3-none-any.whl", hash = "sha256:b11f37db1a802a183d61b159d9a202314d4d2fe29c163437001324fe2f19549c", size = 2215338, upload-time = "2024-08-02T13:48:42.106Z" },
]

[[package]]
name = "sphinx-tabs"
version = "3.4.7"
source = { registry = "https://pypi.org/simple" }
dependencies = [
    { name = "docutils" },
    { name = "pygments" },
    { name = "sphinx", version = "8.1.3", source = { registry = "https://pypi.org/simple" }, marker = "python_full_version < '3.11'" },
    { name = "sphinx", version = "8.2.3", source = { registry = "https://pypi.org/simple" }, marker = "python_full_version >= '3.11'" },
]
sdist = { url = "https://files.pythonhosted.org/packages/6a/53/a9a91995cb365e589f413b77fc75f1c0e9b4ac61bfa8da52a779ad855cc0/sphinx-tabs-3.4.7.tar.gz", hash = "sha256:991ad4a424ff54119799ba1491701aa8130dd43509474aef45a81c42d889784d", size = 15891, upload-time = "2024-10-08T13:37:27.887Z" }
wheels = [
    { url = "https://files.pythonhosted.org/packages/6b/c6/f47505b564b918a3ba60c1e99232d4942c4a7e44ecaae603e829e3d05dae/sphinx_tabs-3.4.7-py3-none-any.whl", hash = "sha256:c12d7a36fd413b369e9e9967a0a4015781b71a9c393575419834f19204bd1915", size = 9727, upload-time = "2024-10-08T13:37:26.192Z" },
]

[[package]]
name = "sphinxcontrib-applehelp"
version = "2.0.0"
source = { registry = "https://pypi.org/simple" }
sdist = { url = "https://files.pythonhosted.org/packages/ba/6e/b837e84a1a704953c62ef8776d45c3e8d759876b4a84fe14eba2859106fe/sphinxcontrib_applehelp-2.0.0.tar.gz", hash = "sha256:2f29ef331735ce958efa4734873f084941970894c6090408b079c61b2e1c06d1", size = 20053, upload-time = "2024-07-29T01:09:00.465Z" }
wheels = [
    { url = "https://files.pythonhosted.org/packages/5d/85/9ebeae2f76e9e77b952f4b274c27238156eae7979c5421fba91a28f4970d/sphinxcontrib_applehelp-2.0.0-py3-none-any.whl", hash = "sha256:4cd3f0ec4ac5dd9c17ec65e9ab272c9b867ea77425228e68ecf08d6b28ddbdb5", size = 119300, upload-time = "2024-07-29T01:08:58.99Z" },
]

[[package]]
name = "sphinxcontrib-devhelp"
version = "2.0.0"
source = { registry = "https://pypi.org/simple" }
sdist = { url = "https://files.pythonhosted.org/packages/f6/d2/5beee64d3e4e747f316bae86b55943f51e82bb86ecd325883ef65741e7da/sphinxcontrib_devhelp-2.0.0.tar.gz", hash = "sha256:411f5d96d445d1d73bb5d52133377b4248ec79db5c793ce7dbe59e074b4dd1ad", size = 12967, upload-time = "2024-07-29T01:09:23.417Z" }
wheels = [
    { url = "https://files.pythonhosted.org/packages/35/7a/987e583882f985fe4d7323774889ec58049171828b58c2217e7f79cdf44e/sphinxcontrib_devhelp-2.0.0-py3-none-any.whl", hash = "sha256:aefb8b83854e4b0998877524d1029fd3e6879210422ee3780459e28a1f03a8a2", size = 82530, upload-time = "2024-07-29T01:09:21.945Z" },
]

[[package]]
name = "sphinxcontrib-htmlhelp"
version = "2.1.0"
source = { registry = "https://pypi.org/simple" }
sdist = { url = "https://files.pythonhosted.org/packages/43/93/983afd9aa001e5201eab16b5a444ed5b9b0a7a010541e0ddfbbfd0b2470c/sphinxcontrib_htmlhelp-2.1.0.tar.gz", hash = "sha256:c9e2916ace8aad64cc13a0d233ee22317f2b9025b9cf3295249fa985cc7082e9", size = 22617, upload-time = "2024-07-29T01:09:37.889Z" }
wheels = [
    { url = "https://files.pythonhosted.org/packages/0a/7b/18a8c0bcec9182c05a0b3ec2a776bba4ead82750a55ff798e8d406dae604/sphinxcontrib_htmlhelp-2.1.0-py3-none-any.whl", hash = "sha256:166759820b47002d22914d64a075ce08f4c46818e17cfc9470a9786b759b19f8", size = 98705, upload-time = "2024-07-29T01:09:36.407Z" },
]

[[package]]
name = "sphinxcontrib-jsmath"
version = "1.0.1"
source = { registry = "https://pypi.org/simple" }
sdist = { url = "https://files.pythonhosted.org/packages/b2/e8/9ed3830aeed71f17c026a07a5097edcf44b692850ef215b161b8ad875729/sphinxcontrib-jsmath-1.0.1.tar.gz", hash = "sha256:a9925e4a4587247ed2191a22df5f6970656cb8ca2bd6284309578f2153e0c4b8", size = 5787, upload-time = "2019-01-21T16:10:16.347Z" }
wheels = [
    { url = "https://files.pythonhosted.org/packages/c2/42/4c8646762ee83602e3fb3fbe774c2fac12f317deb0b5dbeeedd2d3ba4b77/sphinxcontrib_jsmath-1.0.1-py2.py3-none-any.whl", hash = "sha256:2ec2eaebfb78f3f2078e73666b1415417a116cc848b72e5172e596c871103178", size = 5071, upload-time = "2019-01-21T16:10:14.333Z" },
]

[[package]]
name = "sphinxcontrib-mermaid"
version = "1.0.0"
source = { registry = "https://pypi.org/simple" }
dependencies = [
    { name = "pyyaml" },
    { name = "sphinx", version = "8.1.3", source = { registry = "https://pypi.org/simple" }, marker = "python_full_version < '3.11'" },
    { name = "sphinx", version = "8.2.3", source = { registry = "https://pypi.org/simple" }, marker = "python_full_version >= '3.11'" },
]
sdist = { url = "https://files.pythonhosted.org/packages/97/69/bf039237ad260073e8c02f820b3e00dc34f3a2de20aff7861e6b19d2f8c5/sphinxcontrib_mermaid-1.0.0.tar.gz", hash = "sha256:2e8ab67d3e1e2816663f9347d026a8dee4a858acdd4ad32dd1c808893db88146", size = 15153, upload-time = "2024-10-12T16:33:03.863Z" }
wheels = [
    { url = "https://files.pythonhosted.org/packages/cd/c8/784b9ac6ea08aa594c1a4becbd0dbe77186785362e31fd633b8c6ae0197a/sphinxcontrib_mermaid-1.0.0-py3-none-any.whl", hash = "sha256:60b72710ea02087f212028feb09711225fbc2e343a10d34822fe787510e1caa3", size = 9597, upload-time = "2024-10-12T16:33:02.303Z" },
]

[[package]]
name = "sphinxcontrib-qthelp"
version = "2.0.0"
source = { registry = "https://pypi.org/simple" }
sdist = { url = "https://files.pythonhosted.org/packages/68/bc/9104308fc285eb3e0b31b67688235db556cd5b0ef31d96f30e45f2e51cae/sphinxcontrib_qthelp-2.0.0.tar.gz", hash = "sha256:4fe7d0ac8fc171045be623aba3e2a8f613f8682731f9153bb2e40ece16b9bbab", size = 17165, upload-time = "2024-07-29T01:09:56.435Z" }
wheels = [
    { url = "https://files.pythonhosted.org/packages/27/83/859ecdd180cacc13b1f7e857abf8582a64552ea7a061057a6c716e790fce/sphinxcontrib_qthelp-2.0.0-py3-none-any.whl", hash = "sha256:b18a828cdba941ccd6ee8445dbe72ffa3ef8cbe7505d8cd1fa0d42d3f2d5f3eb", size = 88743, upload-time = "2024-07-29T01:09:54.885Z" },
]

[[package]]
name = "sphinxcontrib-serializinghtml"
version = "2.0.0"
source = { registry = "https://pypi.org/simple" }
sdist = { url = "https://files.pythonhosted.org/packages/3b/44/6716b257b0aa6bfd51a1b31665d1c205fb12cb5ad56de752dfa15657de2f/sphinxcontrib_serializinghtml-2.0.0.tar.gz", hash = "sha256:e9d912827f872c029017a53f0ef2180b327c3f7fd23c87229f7a8e8b70031d4d", size = 16080, upload-time = "2024-07-29T01:10:09.332Z" }
wheels = [
    { url = "https://files.pythonhosted.org/packages/52/a7/d2782e4e3f77c8450f727ba74a8f12756d5ba823d81b941f1b04da9d033a/sphinxcontrib_serializinghtml-2.0.0-py3-none-any.whl", hash = "sha256:6e2cb0eef194e10c27ec0023bfeb25badbbb5868244cf5bc5bdc04e4464bf331", size = 92072, upload-time = "2024-07-29T01:10:08.203Z" },
]

[[package]]
name = "sympy"
version = "1.14.0"
source = { registry = "https://pypi.org/simple" }
dependencies = [
    { name = "mpmath" },
]
sdist = { url = "https://files.pythonhosted.org/packages/83/d3/803453b36afefb7c2bb238361cd4ae6125a569b4db67cd9e79846ba2d68c/sympy-1.14.0.tar.gz", hash = "sha256:d3d3fe8df1e5a0b42f0e7bdf50541697dbe7d23746e894990c030e2b05e72517", size = 7793921, upload-time = "2025-04-27T18:05:01.611Z" }
wheels = [
    { url = "https://files.pythonhosted.org/packages/a2/09/77d55d46fd61b4a135c444fc97158ef34a095e5681d0a6c10b75bf356191/sympy-1.14.0-py3-none-any.whl", hash = "sha256:e091cc3e99d2141a0ba2847328f5479b05d94a6635cb96148ccb3f34671bd8f5", size = 6299353, upload-time = "2025-04-27T18:04:59.103Z" },
]

[[package]]
name = "tabulate"
version = "0.9.0"
source = { registry = "https://pypi.org/simple" }
sdist = { url = "https://files.pythonhosted.org/packages/ec/fe/802052aecb21e3797b8f7902564ab6ea0d60ff8ca23952079064155d1ae1/tabulate-0.9.0.tar.gz", hash = "sha256:0095b12bf5966de529c0feb1fa08671671b3368eec77d7ef7ab114be2c068b3c", size = 81090, upload-time = "2022-10-06T17:21:48.54Z" }
wheels = [
    { url = "https://files.pythonhosted.org/packages/40/44/4a5f08c96eb108af5cb50b41f76142f0afa346dfa99d5296fe7202a11854/tabulate-0.9.0-py3-none-any.whl", hash = "sha256:024ca478df22e9340661486f85298cff5f6dcdba14f3813e8830015b9ed1948f", size = 35252, upload-time = "2022-10-06T17:21:44.262Z" },
]

[[package]]
name = "tomli"
version = "2.2.1"
source = { registry = "https://pypi.org/simple" }
sdist = { url = "https://files.pythonhosted.org/packages/18/87/302344fed471e44a87289cf4967697d07e532f2421fdaf868a303cbae4ff/tomli-2.2.1.tar.gz", hash = "sha256:cd45e1dc79c835ce60f7404ec8119f2eb06d38b1deba146f07ced3bbc44505ff", size = 17175, upload-time = "2024-11-27T22:38:36.873Z" }
wheels = [
    { url = "https://files.pythonhosted.org/packages/43/ca/75707e6efa2b37c77dadb324ae7d9571cb424e61ea73fad7c56c2d14527f/tomli-2.2.1-cp311-cp311-macosx_10_9_x86_64.whl", hash = "sha256:678e4fa69e4575eb77d103de3df8a895e1591b48e740211bd1067378c69e8249", size = 131077, upload-time = "2024-11-27T22:37:54.956Z" },
    { url = "https://files.pythonhosted.org/packages/c7/16/51ae563a8615d472fdbffc43a3f3d46588c264ac4f024f63f01283becfbb/tomli-2.2.1-cp311-cp311-macosx_11_0_arm64.whl", hash = "sha256:023aa114dd824ade0100497eb2318602af309e5a55595f76b626d6d9f3b7b0a6", size = 123429, upload-time = "2024-11-27T22:37:56.698Z" },
    { url = "https://files.pythonhosted.org/packages/f1/dd/4f6cd1e7b160041db83c694abc78e100473c15d54620083dbd5aae7b990e/tomli-2.2.1-cp311-cp311-manylinux_2_17_aarch64.manylinux2014_aarch64.whl", hash = "sha256:ece47d672db52ac607a3d9599a9d48dcb2f2f735c6c2d1f34130085bb12b112a", size = 226067, upload-time = "2024-11-27T22:37:57.63Z" },
    { url = "https://files.pythonhosted.org/packages/a9/6b/c54ede5dc70d648cc6361eaf429304b02f2871a345bbdd51e993d6cdf550/tomli-2.2.1-cp311-cp311-manylinux_2_17_x86_64.manylinux2014_x86_64.whl", hash = "sha256:6972ca9c9cc9f0acaa56a8ca1ff51e7af152a9f87fb64623e31d5c83700080ee", size = 236030, upload-time = "2024-11-27T22:37:59.344Z" },
    { url = "https://files.pythonhosted.org/packages/1f/47/999514fa49cfaf7a92c805a86c3c43f4215621855d151b61c602abb38091/tomli-2.2.1-cp311-cp311-manylinux_2_5_i686.manylinux1_i686.manylinux_2_17_i686.manylinux2014_i686.whl", hash = "sha256:c954d2250168d28797dd4e3ac5cf812a406cd5a92674ee4c8f123c889786aa8e", size = 240898, upload-time = "2024-11-27T22:38:00.429Z" },
    { url = "https://files.pythonhosted.org/packages/73/41/0a01279a7ae09ee1573b423318e7934674ce06eb33f50936655071d81a24/tomli-2.2.1-cp311-cp311-musllinux_1_2_aarch64.whl", hash = "sha256:8dd28b3e155b80f4d54beb40a441d366adcfe740969820caf156c019fb5c7ec4", size = 229894, upload-time = "2024-11-27T22:38:02.094Z" },
    { url = "https://files.pythonhosted.org/packages/55/18/5d8bc5b0a0362311ce4d18830a5d28943667599a60d20118074ea1b01bb7/tomli-2.2.1-cp311-cp311-musllinux_1_2_i686.whl", hash = "sha256:e59e304978767a54663af13c07b3d1af22ddee3bb2fb0618ca1593e4f593a106", size = 245319, upload-time = "2024-11-27T22:38:03.206Z" },
    { url = "https://files.pythonhosted.org/packages/92/a3/7ade0576d17f3cdf5ff44d61390d4b3febb8a9fc2b480c75c47ea048c646/tomli-2.2.1-cp311-cp311-musllinux_1_2_x86_64.whl", hash = "sha256:33580bccab0338d00994d7f16f4c4ec25b776af3ffaac1ed74e0b3fc95e885a8", size = 238273, upload-time = "2024-11-27T22:38:04.217Z" },
    { url = "https://files.pythonhosted.org/packages/72/6f/fa64ef058ac1446a1e51110c375339b3ec6be245af9d14c87c4a6412dd32/tomli-2.2.1-cp311-cp311-win32.whl", hash = "sha256:465af0e0875402f1d226519c9904f37254b3045fc5084697cefb9bdde1ff99ff", size = 98310, upload-time = "2024-11-27T22:38:05.908Z" },
    { url = "https://files.pythonhosted.org/packages/6a/1c/4a2dcde4a51b81be3530565e92eda625d94dafb46dbeb15069df4caffc34/tomli-2.2.1-cp311-cp311-win_amd64.whl", hash = "sha256:2d0f2fdd22b02c6d81637a3c95f8cd77f995846af7414c5c4b8d0545afa1bc4b", size = 108309, upload-time = "2024-11-27T22:38:06.812Z" },
    { url = "https://files.pythonhosted.org/packages/52/e1/f8af4c2fcde17500422858155aeb0d7e93477a0d59a98e56cbfe75070fd0/tomli-2.2.1-cp312-cp312-macosx_10_13_x86_64.whl", hash = "sha256:4a8f6e44de52d5e6c657c9fe83b562f5f4256d8ebbfe4ff922c495620a7f6cea", size = 132762, upload-time = "2024-11-27T22:38:07.731Z" },
    { url = "https://files.pythonhosted.org/packages/03/b8/152c68bb84fc00396b83e7bbddd5ec0bd3dd409db4195e2a9b3e398ad2e3/tomli-2.2.1-cp312-cp312-macosx_11_0_arm64.whl", hash = "sha256:8d57ca8095a641b8237d5b079147646153d22552f1c637fd3ba7f4b0b29167a8", size = 123453, upload-time = "2024-11-27T22:38:09.384Z" },
    { url = "https://files.pythonhosted.org/packages/c8/d6/fc9267af9166f79ac528ff7e8c55c8181ded34eb4b0e93daa767b8841573/tomli-2.2.1-cp312-cp312-manylinux_2_17_aarch64.manylinux2014_aarch64.whl", hash = "sha256:4e340144ad7ae1533cb897d406382b4b6fede8890a03738ff1683af800d54192", size = 233486, upload-time = "2024-11-27T22:38:10.329Z" },
    { url = "https://files.pythonhosted.org/packages/5c/51/51c3f2884d7bab89af25f678447ea7d297b53b5a3b5730a7cb2ef6069f07/tomli-2.2.1-cp312-cp312-manylinux_2_17_x86_64.manylinux2014_x86_64.whl", hash = "sha256:db2b95f9de79181805df90bedc5a5ab4c165e6ec3fe99f970d0e302f384ad222", size = 242349, upload-time = "2024-11-27T22:38:11.443Z" },
    { url = "https://files.pythonhosted.org/packages/ab/df/bfa89627d13a5cc22402e441e8a931ef2108403db390ff3345c05253935e/tomli-2.2.1-cp312-cp312-manylinux_2_5_i686.manylinux1_i686.manylinux_2_17_i686.manylinux2014_i686.whl", hash = "sha256:40741994320b232529c802f8bc86da4e1aa9f413db394617b9a256ae0f9a7f77", size = 252159, upload-time = "2024-11-27T22:38:13.099Z" },
    { url = "https://files.pythonhosted.org/packages/9e/6e/fa2b916dced65763a5168c6ccb91066f7639bdc88b48adda990db10c8c0b/tomli-2.2.1-cp312-cp312-musllinux_1_2_aarch64.whl", hash = "sha256:400e720fe168c0f8521520190686ef8ef033fb19fc493da09779e592861b78c6", size = 237243, upload-time = "2024-11-27T22:38:14.766Z" },
    { url = "https://files.pythonhosted.org/packages/b4/04/885d3b1f650e1153cbb93a6a9782c58a972b94ea4483ae4ac5cedd5e4a09/tomli-2.2.1-cp312-cp312-musllinux_1_2_i686.whl", hash = "sha256:02abe224de6ae62c19f090f68da4e27b10af2b93213d36cf44e6e1c5abd19fdd", size = 259645, upload-time = "2024-11-27T22:38:15.843Z" },
    { url = "https://files.pythonhosted.org/packages/9c/de/6b432d66e986e501586da298e28ebeefd3edc2c780f3ad73d22566034239/tomli-2.2.1-cp312-cp312-musllinux_1_2_x86_64.whl", hash = "sha256:b82ebccc8c8a36f2094e969560a1b836758481f3dc360ce9a3277c65f374285e", size = 244584, upload-time = "2024-11-27T22:38:17.645Z" },
    { url = "https://files.pythonhosted.org/packages/1c/9a/47c0449b98e6e7d1be6cbac02f93dd79003234ddc4aaab6ba07a9a7482e2/tomli-2.2.1-cp312-cp312-win32.whl", hash = "sha256:889f80ef92701b9dbb224e49ec87c645ce5df3fa2cc548664eb8a25e03127a98", size = 98875, upload-time = "2024-11-27T22:38:19.159Z" },
    { url = "https://files.pythonhosted.org/packages/ef/60/9b9638f081c6f1261e2688bd487625cd1e660d0a85bd469e91d8db969734/tomli-2.2.1-cp312-cp312-win_amd64.whl", hash = "sha256:7fc04e92e1d624a4a63c76474610238576942d6b8950a2d7f908a340494e67e4", size = 109418, upload-time = "2024-11-27T22:38:20.064Z" },
    { url = "https://files.pythonhosted.org/packages/04/90/2ee5f2e0362cb8a0b6499dc44f4d7d48f8fff06d28ba46e6f1eaa61a1388/tomli-2.2.1-cp313-cp313-macosx_10_13_x86_64.whl", hash = "sha256:f4039b9cbc3048b2416cc57ab3bda989a6fcf9b36cf8937f01a6e731b64f80d7", size = 132708, upload-time = "2024-11-27T22:38:21.659Z" },
    { url = "https://files.pythonhosted.org/packages/c0/ec/46b4108816de6b385141f082ba99e315501ccd0a2ea23db4a100dd3990ea/tomli-2.2.1-cp313-cp313-macosx_11_0_arm64.whl", hash = "sha256:286f0ca2ffeeb5b9bd4fcc8d6c330534323ec51b2f52da063b11c502da16f30c", size = 123582, upload-time = "2024-11-27T22:38:22.693Z" },
    { url = "https://files.pythonhosted.org/packages/a0/bd/b470466d0137b37b68d24556c38a0cc819e8febe392d5b199dcd7f578365/tomli-2.2.1-cp313-cp313-manylinux_2_17_aarch64.manylinux2014_aarch64.whl", hash = "sha256:a92ef1a44547e894e2a17d24e7557a5e85a9e1d0048b0b5e7541f76c5032cb13", size = 232543, upload-time = "2024-11-27T22:38:24.367Z" },
    { url = "https://files.pythonhosted.org/packages/d9/e5/82e80ff3b751373f7cead2815bcbe2d51c895b3c990686741a8e56ec42ab/tomli-2.2.1-cp313-cp313-manylinux_2_17_x86_64.manylinux2014_x86_64.whl", hash = "sha256:9316dc65bed1684c9a98ee68759ceaed29d229e985297003e494aa825ebb0281", size = 241691, upload-time = "2024-11-27T22:38:26.081Z" },
    { url = "https://files.pythonhosted.org/packages/05/7e/2a110bc2713557d6a1bfb06af23dd01e7dde52b6ee7dadc589868f9abfac/tomli-2.2.1-cp313-cp313-manylinux_2_5_i686.manylinux1_i686.manylinux_2_17_i686.manylinux2014_i686.whl", hash = "sha256:e85e99945e688e32d5a35c1ff38ed0b3f41f43fad8df0bdf79f72b2ba7bc5272", size = 251170, upload-time = "2024-11-27T22:38:27.921Z" },
    { url = "https://files.pythonhosted.org/packages/64/7b/22d713946efe00e0adbcdfd6d1aa119ae03fd0b60ebed51ebb3fa9f5a2e5/tomli-2.2.1-cp313-cp313-musllinux_1_2_aarch64.whl", hash = "sha256:ac065718db92ca818f8d6141b5f66369833d4a80a9d74435a268c52bdfa73140", size = 236530, upload-time = "2024-11-27T22:38:29.591Z" },
    { url = "https://files.pythonhosted.org/packages/38/31/3a76f67da4b0cf37b742ca76beaf819dca0ebef26d78fc794a576e08accf/tomli-2.2.1-cp313-cp313-musllinux_1_2_i686.whl", hash = "sha256:d920f33822747519673ee656a4b6ac33e382eca9d331c87770faa3eef562aeb2", size = 258666, upload-time = "2024-11-27T22:38:30.639Z" },
    { url = "https://files.pythonhosted.org/packages/07/10/5af1293da642aded87e8a988753945d0cf7e00a9452d3911dd3bb354c9e2/tomli-2.2.1-cp313-cp313-musllinux_1_2_x86_64.whl", hash = "sha256:a198f10c4d1b1375d7687bc25294306e551bf1abfa4eace6650070a5c1ae2744", size = 243954, upload-time = "2024-11-27T22:38:31.702Z" },
    { url = "https://files.pythonhosted.org/packages/5b/b9/1ed31d167be802da0fc95020d04cd27b7d7065cc6fbefdd2f9186f60d7bd/tomli-2.2.1-cp313-cp313-win32.whl", hash = "sha256:d3f5614314d758649ab2ab3a62d4f2004c825922f9e370b29416484086b264ec", size = 98724, upload-time = "2024-11-27T22:38:32.837Z" },
    { url = "https://files.pythonhosted.org/packages/c7/32/b0963458706accd9afcfeb867c0f9175a741bf7b19cd424230714d722198/tomli-2.2.1-cp313-cp313-win_amd64.whl", hash = "sha256:a38aa0308e754b0e3c67e344754dff64999ff9b513e691d0e786265c93583c69", size = 109383, upload-time = "2024-11-27T22:38:34.455Z" },
    { url = "https://files.pythonhosted.org/packages/6e/c2/61d3e0f47e2b74ef40a68b9e6ad5984f6241a942f7cd3bbfbdbd03861ea9/tomli-2.2.1-py3-none-any.whl", hash = "sha256:cb55c73c5f4408779d0cf3eef9f762b9c9f147a77de7b258bef0a5628adc85cc", size = 14257, upload-time = "2024-11-27T22:38:35.385Z" },
]

[[package]]
name = "torch"
version = "2.8.0+cu129"
source = { registry = "https://download.pytorch.org/whl/cu129" }
dependencies = [
    { name = "filelock" },
    { name = "fsspec" },
    { name = "jinja2" },
    { name = "networkx", version = "3.4.2", source = { registry = "https://pypi.org/simple" }, marker = "python_full_version < '3.11'" },
    { name = "networkx", version = "3.5", source = { registry = "https://pypi.org/simple" }, marker = "python_full_version >= '3.11'" },
    { name = "nvidia-cublas-cu12", marker = "platform_machine == 'x86_64' and sys_platform == 'linux'" },
    { name = "nvidia-cuda-cupti-cu12", marker = "platform_machine == 'x86_64' and sys_platform == 'linux'" },
    { name = "nvidia-cuda-nvrtc-cu12", marker = "platform_machine == 'x86_64' and sys_platform == 'linux'" },
    { name = "nvidia-cuda-runtime-cu12", marker = "platform_machine == 'x86_64' and sys_platform == 'linux'" },
    { name = "nvidia-cudnn-cu12", marker = "platform_machine == 'x86_64' and sys_platform == 'linux'" },
    { name = "nvidia-cufft-cu12", marker = "platform_machine == 'x86_64' and sys_platform == 'linux'" },
    { name = "nvidia-cufile-cu12", marker = "platform_machine == 'x86_64' and sys_platform == 'linux'" },
    { name = "nvidia-curand-cu12", marker = "platform_machine == 'x86_64' and sys_platform == 'linux'" },
    { name = "nvidia-cusolver-cu12", marker = "platform_machine == 'x86_64' and sys_platform == 'linux'" },
    { name = "nvidia-cusparse-cu12", marker = "platform_machine == 'x86_64' and sys_platform == 'linux'" },
    { name = "nvidia-cusparselt-cu12", marker = "platform_machine == 'x86_64' and sys_platform == 'linux'" },
    { name = "nvidia-nccl-cu12", marker = "platform_machine == 'x86_64' and sys_platform == 'linux'" },
    { name = "nvidia-nvjitlink-cu12", marker = "platform_machine == 'x86_64' and sys_platform == 'linux'" },
    { name = "nvidia-nvtx-cu12", marker = "platform_machine == 'x86_64' and sys_platform == 'linux'" },
    { name = "setuptools", marker = "python_full_version >= '3.12'" },
    { name = "sympy" },
    { name = "triton", marker = "sys_platform == 'linux'" },
    { name = "typing-extensions" },
]
wheels = [
    { url = "https://download.pytorch.org/whl/cu129/torch-2.8.0%2Bcu129-cp310-cp310-manylinux_2_28_aarch64.whl" },
    { url = "https://download.pytorch.org/whl/cu129/torch-2.8.0%2Bcu129-cp310-cp310-manylinux_2_28_x86_64.whl" },
    { url = "https://download.pytorch.org/whl/cu129/torch-2.8.0%2Bcu129-cp310-cp310-win_amd64.whl" },
    { url = "https://download.pytorch.org/whl/cu129/torch-2.8.0%2Bcu129-cp311-cp311-manylinux_2_28_aarch64.whl" },
    { url = "https://download.pytorch.org/whl/cu129/torch-2.8.0%2Bcu129-cp311-cp311-manylinux_2_28_x86_64.whl" },
    { url = "https://download.pytorch.org/whl/cu129/torch-2.8.0%2Bcu129-cp311-cp311-win_amd64.whl" },
    { url = "https://download.pytorch.org/whl/cu129/torch-2.8.0%2Bcu129-cp312-cp312-manylinux_2_28_aarch64.whl" },
    { url = "https://download.pytorch.org/whl/cu129/torch-2.8.0%2Bcu129-cp312-cp312-manylinux_2_28_x86_64.whl" },
    { url = "https://download.pytorch.org/whl/cu129/torch-2.8.0%2Bcu129-cp312-cp312-win_amd64.whl" },
    { url = "https://download.pytorch.org/whl/cu129/torch-2.8.0%2Bcu129-cp313-cp313-manylinux_2_28_aarch64.whl" },
    { url = "https://download.pytorch.org/whl/cu129/torch-2.8.0%2Bcu129-cp313-cp313-manylinux_2_28_x86_64.whl" },
    { url = "https://download.pytorch.org/whl/cu129/torch-2.8.0%2Bcu129-cp313-cp313-win_amd64.whl" },
    { url = "https://download.pytorch.org/whl/cu129/torch-2.8.0%2Bcu129-cp313-cp313t-manylinux_2_28_aarch64.whl" },
    { url = "https://download.pytorch.org/whl/cu129/torch-2.8.0%2Bcu129-cp313-cp313t-manylinux_2_28_x86_64.whl" },
    { url = "https://download.pytorch.org/whl/cu129/torch-2.8.0%2Bcu129-cp313-cp313t-win_amd64.whl" },
]

[[package]]
name = "tqdm"
version = "4.67.1"
source = { registry = "https://pypi.org/simple" }
dependencies = [
    { name = "colorama", marker = "sys_platform == 'win32'" },
]
sdist = { url = "https://files.pythonhosted.org/packages/a8/4b/29b4ef32e036bb34e4ab51796dd745cdba7ed47ad142a9f4a1eb8e0c744d/tqdm-4.67.1.tar.gz", hash = "sha256:f8aef9c52c08c13a65f30ea34f4e5aac3fd1a34959879d7e59e63027286627f2", size = 169737, upload-time = "2024-11-24T20:12:22.481Z" }
wheels = [
    { url = "https://files.pythonhosted.org/packages/d0/30/dc54f88dd4a2b5dc8a0279bdd7270e735851848b762aeb1c1184ed1f6b14/tqdm-4.67.1-py3-none-any.whl", hash = "sha256:26445eca388f82e72884e0d580d5464cd801a3ea01e63e5601bdff9ba6a48de2", size = 78540, upload-time = "2024-11-24T20:12:19.698Z" },
]

[[package]]
name = "trimesh"
version = "4.7.1"
source = { registry = "https://pypi.org/simple" }
dependencies = [
    { name = "numpy", version = "2.2.6", source = { registry = "https://pypi.org/simple" }, marker = "python_full_version < '3.11'" },
    { name = "numpy", version = "2.3.2", source = { registry = "https://pypi.org/simple" }, marker = "python_full_version >= '3.11'" },
]
sdist = { url = "https://files.pythonhosted.org/packages/95/05/50656189ebd0563b2130ddd9b609b1db99eb241687dac0d2585882c35c33/trimesh-4.7.1.tar.gz", hash = "sha256:3863c2b2281fc7a99bf0b5de4a0011229bde4663babc0c1b53a1f855149ec898", size = 800778, upload-time = "2025-07-16T20:24:50.248Z" }
wheels = [
    { url = "https://files.pythonhosted.org/packages/c6/64/99e785dd4bb5796881b5686b0869a6ebf75b1b7d00932af577eb343c4f72/trimesh-4.7.1-py3-none-any.whl", hash = "sha256:338c938ae78ad5b4d08dd6ceaa739498a47627bf0073147ee9a384ddd7435267", size = 709034, upload-time = "2025-07-16T20:24:47.256Z" },
]

[[package]]
name = "triton"
version = "3.4.0"
source = { registry = "https://pypi.org/simple" }
dependencies = [
    { name = "setuptools", marker = "sys_platform != 'darwin'" },
]
wheels = [
    { url = "https://files.pythonhosted.org/packages/62/ee/0ee5f64a87eeda19bbad9bc54ae5ca5b98186ed00055281fd40fb4beb10e/triton-3.4.0-cp310-cp310-manylinux_2_27_x86_64.manylinux_2_28_x86_64.whl", hash = "sha256:7ff2785de9bc02f500e085420273bb5cc9c9bb767584a4aa28d6e360cec70128", size = 155430069, upload-time = "2025-07-30T19:58:21.715Z" },
    { url = "https://files.pythonhosted.org/packages/7d/39/43325b3b651d50187e591eefa22e236b2981afcebaefd4f2fc0ea99df191/triton-3.4.0-cp311-cp311-manylinux_2_27_x86_64.manylinux_2_28_x86_64.whl", hash = "sha256:7b70f5e6a41e52e48cfc087436c8a28c17ff98db369447bcaff3b887a3ab4467", size = 155531138, upload-time = "2025-07-30T19:58:29.908Z" },
    { url = "https://files.pythonhosted.org/packages/d0/66/b1eb52839f563623d185f0927eb3530ee4d5ffe9d377cdaf5346b306689e/triton-3.4.0-cp312-cp312-manylinux_2_27_x86_64.manylinux_2_28_x86_64.whl", hash = "sha256:31c1d84a5c0ec2c0f8e8a072d7fd150cab84a9c239eaddc6706c081bfae4eb04", size = 155560068, upload-time = "2025-07-30T19:58:37.081Z" },
    { url = "https://files.pythonhosted.org/packages/30/7b/0a685684ed5322d2af0bddefed7906674f67974aa88b0fae6e82e3b766f6/triton-3.4.0-cp313-cp313-manylinux_2_27_x86_64.manylinux_2_28_x86_64.whl", hash = "sha256:00be2964616f4c619193cb0d1b29a99bd4b001d7dc333816073f92cf2a8ccdeb", size = 155569223, upload-time = "2025-07-30T19:58:44.017Z" },
    { url = "https://files.pythonhosted.org/packages/20/63/8cb444ad5cdb25d999b7d647abac25af0ee37d292afc009940c05b82dda0/triton-3.4.0-cp313-cp313t-manylinux_2_27_x86_64.manylinux_2_28_x86_64.whl", hash = "sha256:7936b18a3499ed62059414d7df563e6c163c5e16c3773678a3ee3d417865035d", size = 155659780, upload-time = "2025-07-30T19:58:51.171Z" },
]

[[package]]
name = "typing-extensions"
version = "4.14.1"
source = { registry = "https://pypi.org/simple" }
sdist = { url = "https://files.pythonhosted.org/packages/98/5a/da40306b885cc8c09109dc2e1abd358d5684b1425678151cdaed4731c822/typing_extensions-4.14.1.tar.gz", hash = "sha256:38b39f4aeeab64884ce9f74c94263ef78f3c22467c8724005483154c26648d36", size = 107673, upload-time = "2025-07-04T13:28:34.16Z" }
wheels = [
    { url = "https://files.pythonhosted.org/packages/b5/00/d631e67a838026495268c2f6884f3711a15a9a2a96cd244fdaea53b823fb/typing_extensions-4.14.1-py3-none-any.whl", hash = "sha256:d1e1e3b58374dc93031d6eda2420a48ea44a36c2b4766a4fdeb3710755731d76", size = 43906, upload-time = "2025-07-04T13:28:32.743Z" },
]

[[package]]
name = "typing-inspection"
version = "0.4.1"
source = { registry = "https://pypi.org/simple" }
dependencies = [
    { name = "typing-extensions" },
]
sdist = { url = "https://files.pythonhosted.org/packages/f8/b1/0c11f5058406b3af7609f121aaa6b609744687f1d158b3c3a5bf4cc94238/typing_inspection-0.4.1.tar.gz", hash = "sha256:6ae134cc0203c33377d43188d4064e9b357dba58cff3185f22924610e70a9d28", size = 75726, upload-time = "2025-05-21T18:55:23.885Z" }
wheels = [
    { url = "https://files.pythonhosted.org/packages/17/69/cd203477f944c353c31bade965f880aa1061fd6bf05ded0726ca845b6ff7/typing_inspection-0.4.1-py3-none-any.whl", hash = "sha256:389055682238f53b04f7badcb49b989835495a96700ced5dab2d8feae4b26f51", size = 14552, upload-time = "2025-05-21T18:55:22.152Z" },
]

[[package]]
name = "urllib3"
version = "2.5.0"
source = { registry = "https://pypi.org/simple" }
sdist = { url = "https://files.pythonhosted.org/packages/15/22/9ee70a2574a4f4599c47dd506532914ce044817c7752a79b6a51286319bc/urllib3-2.5.0.tar.gz", hash = "sha256:3fc47733c7e419d4bc3f6b3dc2b4f890bb743906a30d56ba4a5bfa4bbff92760", size = 393185, upload-time = "2025-06-18T14:07:41.644Z" }
wheels = [
    { url = "https://files.pythonhosted.org/packages/a7/c2/fe1e52489ae3122415c51f387e221dd0773709bad6c6cdaa599e8a2c5185/urllib3-2.5.0-py3-none-any.whl", hash = "sha256:e6b01673c0fa6a13e374b50871808eb3bf7046c4b125b216f6bf1cc604cff0dc", size = 129795, upload-time = "2025-06-18T14:07:40.39Z" },
]

[[package]]
name = "usd-core"
version = "25.8"
source = { registry = "https://pypi.org/simple" }
wheels = [
    { url = "https://files.pythonhosted.org/packages/79/51/b36ad9c83092cfb741da7dc8f031026ca39d6e05059c2c7c082e4f8f9575/usd_core-25.8-cp310-none-macosx_10_9_universal2.whl", hash = "sha256:0d97945d2d8474b5a80336bae4aa60f4f31856a2251b1c7547442b1ad969d3ab", size = 37375672, upload-time = "2025-07-31T19:19:48.257Z" },
    { url = "https://files.pythonhosted.org/packages/d7/a7/ebd57346e28c10dd973e7ac709ccc1c1664930b6428b261eebbf8fc385fe/usd_core-25.8-cp310-none-manylinux_2_17_x86_64.manylinux2014_x86_64.whl", hash = "sha256:6a57e253312a26fd87b6884aeb22273a3e40ca3968498f82481f9c13518cffa5", size = 26745874, upload-time = "2025-07-31T19:19:52.259Z" },
    { url = "https://files.pythonhosted.org/packages/d5/5e/a67c98a6200d3b88d772f3552f22a50fe9b09837cfa77d7b258bb6b14509/usd_core-25.8-cp310-none-win_amd64.whl", hash = "sha256:ab49bf9a81ac91232f1a34064d26f39833eca58418a351fb82049b35355e5dc1", size = 12727831, upload-time = "2025-07-31T19:19:57.189Z" },
    { url = "https://files.pythonhosted.org/packages/a3/af/8dace54e7471fbdbc970cc3f5ea365d3150cc2a8c57c83afa9852f82fafb/usd_core-25.8-cp311-none-macosx_10_9_universal2.whl", hash = "sha256:b9fe2236205c4324115f73d60ae4f7a7cdab661e5b089bcdf330e5120a7abe5e", size = 37374950, upload-time = "2025-07-31T19:19:59.973Z" },
    { url = "https://files.pythonhosted.org/packages/d5/a9/0a63ea2a54645e03e71780a5e95fb9f877a0382a24d3b4445fa676e1691b/usd_core-25.8-cp311-none-manylinux_2_17_x86_64.manylinux2014_x86_64.whl", hash = "sha256:ec4a897e828e7aa761bbbe48ec24e27be2212467495aa60f293f5097a38b542a", size = 26742066, upload-time = "2025-07-31T19:20:02.969Z" },
    { url = "https://files.pythonhosted.org/packages/74/a3/bba9bd0527280540eed1e77e87d4e7943a56ea3796f2a574a53a2a32f554/usd_core-25.8-cp311-none-win_amd64.whl", hash = "sha256:44061c4833c4d4044cedf0a70b92b5dda7a3bbedc83b3fe2812976fd328df348", size = 12727802, upload-time = "2025-07-31T19:20:05.674Z" },
    { url = "https://files.pythonhosted.org/packages/72/b9/2097f0a856c20a9bf952185e0e5ce97f17a1f1a2e6a739e559186a7f77f6/usd_core-25.8-cp312-none-macosx_10_9_universal2.whl", hash = "sha256:0d509e35d4fd56e7119ddde39886debdfafd219abc5584d011fe67e8e383a0a8", size = 37431221, upload-time = "2025-07-31T19:20:08.961Z" },
    { url = "https://files.pythonhosted.org/packages/1d/27/aac9f2eb7cf3934d990ba6566379662ca4493f7cbb7270aa5f860e60fcbe/usd_core-25.8-cp312-none-manylinux_2_17_x86_64.manylinux2014_x86_64.whl", hash = "sha256:cf52c5a77a314681ffb571528dd5e14c0a2e591437606671b90ee4390700e384", size = 26623647, upload-time = "2025-07-31T19:20:18.671Z" },
    { url = "https://files.pythonhosted.org/packages/c0/2b/7ba6d5f5e8e21c5056f27cc31bd31861d068caf8cb32803b2ae94f787168/usd_core-25.8-cp312-none-win_amd64.whl", hash = "sha256:ddb4845c7a7a42c8bf1bb6fcc4a3d7a3b1fecfdab105ad5e4ed9fa8dcd40ba95", size = 12771730, upload-time = "2025-07-31T19:20:21.34Z" },
    { url = "https://files.pythonhosted.org/packages/18/b2/f07c4706c4809169ecae0f18da05ff37e47069a6c9978bb3e43c500f2c44/usd_core-25.8-cp313-none-macosx_10_9_universal2.whl", hash = "sha256:992756dac5ea29ad40eaac085126ae22e15b3f37174735d409ee0995420b584e", size = 37431897, upload-time = "2025-07-31T19:20:24.254Z" },
    { url = "https://files.pythonhosted.org/packages/43/7b/f275eeb308883cf64f5b36a466efe45c12c72e0ddf011feff393ae67f329/usd_core-25.8-cp313-none-manylinux_2_17_x86_64.manylinux2014_x86_64.whl", hash = "sha256:e1882ee4821c9dda9e749caf1d7d80ac29b0f4000554cdb35dd4191d4816d3cc", size = 26624317, upload-time = "2025-07-31T19:20:27.689Z" },
    { url = "https://files.pythonhosted.org/packages/63/5f/c32bf32ae163e6ad5257ec0cfcb58966275de5c55ae0a884bad71cd5f625/usd_core-25.8-cp313-none-win_amd64.whl", hash = "sha256:6d98ad58514afc5c28c9610b4e1017da9b460932192ce564cf311b2451b308de", size = 12771777, upload-time = "2025-07-31T19:20:30.362Z" },
]

[[package]]
name = "usd-exchange"
version = "2.1.0a3"
source = { registry = "https://pypi.org/simple" }
wheels = [
    { url = "https://files.pythonhosted.org/packages/5b/98/54628e43c7f37304fd0546e198b4ce1de876854905e991df21db5e340f0d/usd_exchange-2.1.0a3-cp310-cp310-manylinux_2_35_aarch64.whl", hash = "sha256:e8e2e4dc29fb2aba8b6be813969fe7b909eaa625ae2aa955eac526e6f660b952", size = 20238132, upload-time = "2025-09-19T00:52:12.766Z" },
    { url = "https://files.pythonhosted.org/packages/05/d4/1a2d28acb633c824050097c1c347bb232744f633e9587682217f9120a744/usd_exchange-2.1.0a3-cp311-cp311-manylinux_2_35_aarch64.whl", hash = "sha256:5996b6b1e88ae6b8a31353cd75e23accdc47337d72577e7fee5b74020092f212", size = 20240640, upload-time = "2025-09-19T00:51:23.109Z" },
    { url = "https://files.pythonhosted.org/packages/ef/98/c1da562a48900eaa3303441d9e48fc84cd1ae567d2027d3a770a82d41f3d/usd_exchange-2.1.0a3-cp312-cp312-manylinux_2_35_aarch64.whl", hash = "sha256:ed59f23ab31bed6877c4fa4493757ca052b5fea2c4658dafcf2277ecf0f1037e", size = 20274655, upload-time = "2025-09-19T00:50:31.173Z" },
]

[[package]]
name = "virtualenv"
version = "20.32.0"
source = { registry = "https://pypi.org/simple" }
dependencies = [
    { name = "distlib" },
    { name = "filelock" },
    { name = "platformdirs" },
]
sdist = { url = "https://files.pythonhosted.org/packages/a9/96/0834f30fa08dca3738614e6a9d42752b6420ee94e58971d702118f7cfd30/virtualenv-20.32.0.tar.gz", hash = "sha256:886bf75cadfdc964674e6e33eb74d787dff31ca314ceace03ca5810620f4ecf0", size = 6076970, upload-time = "2025-07-21T04:09:50.985Z" }
wheels = [
    { url = "https://files.pythonhosted.org/packages/5c/c6/f8f28009920a736d0df434b52e9feebfb4d702ba942f15338cb4a83eafc1/virtualenv-20.32.0-py3-none-any.whl", hash = "sha256:2c310aecb62e5aa1b06103ed7c2977b81e042695de2697d01017ff0f1034af56", size = 6057761, upload-time = "2025-07-21T04:09:48.059Z" },
]

[[package]]
name = "warp-lang"
version = "1.10.0.dev20250915"
source = { registry = "https://pypi.nvidia.com/" }
dependencies = [
    { name = "numpy", version = "2.2.6", source = { registry = "https://pypi.org/simple" }, marker = "python_full_version < '3.11'" },
    { name = "numpy", version = "2.3.2", source = { registry = "https://pypi.org/simple" }, marker = "python_full_version >= '3.11'" },
]
wheels = [
    { url = "https://pypi.nvidia.com/warp-lang/warp_lang-1.10.0.dev20250915-py3-none-macosx_10_13_universal2.whl", hash = "sha256:460280a62c3824e834568f52e65248a906f3ab7e3f7d46315475ef4065c0310e" },
    { url = "https://pypi.nvidia.com/warp-lang/warp_lang-1.10.0.dev20250915-py3-none-manylinux_2_28_x86_64.whl", hash = "sha256:a4642695733356e3d28410792d348f3c9239c3cdbc02b47ded7d1d5a15a5ff96" },
    { url = "https://pypi.nvidia.com/warp-lang/warp_lang-1.10.0.dev20250915-py3-none-manylinux_2_34_aarch64.whl", hash = "sha256:66f3d42faa99b2368db592d887fd888485e39eb3fca4af2679e98ab48a6784f9" },
    { url = "https://pypi.nvidia.com/warp-lang/warp_lang-1.10.0.dev20250915-py3-none-win_amd64.whl", hash = "sha256:d7baa544175f196af32a9becc8ddcff69fb4f3f4b38a64e6f007ac298413b446" },
]

[[package]]
name = "zipp"
version = "3.23.0"
source = { registry = "https://pypi.org/simple" }
sdist = { url = "https://files.pythonhosted.org/packages/e3/02/0f2892c661036d50ede074e376733dca2ae7c6eb617489437771209d4180/zipp-3.23.0.tar.gz", hash = "sha256:a07157588a12518c9d4034df3fbbee09c814741a33ff63c05fa29d26a2404166", size = 25547, upload-time = "2025-06-08T17:06:39.4Z" }
wheels = [
    { url = "https://files.pythonhosted.org/packages/2e/54/647ade08bf0db230bfea292f893923872fd20be6ac6f53b2b936ba839d75/zipp-3.23.0-py3-none-any.whl", hash = "sha256:071652d6115ed432f5ce1d34c336c0adfd6a884660d1e9712a256d3d3bd4b14e", size = 10276, upload-time = "2025-06-08T17:06:38.034Z" },
]<|MERGE_RESOLUTION|>--- conflicted
+++ resolved
@@ -986,11 +986,7 @@
     { name = "sphinx-design", marker = "extra == 'docs'", specifier = "<=0.6.1" },
     { name = "sphinx-tabs", marker = "extra == 'docs'", specifier = ">=3.3.0" },
     { name = "sphinxcontrib-mermaid", marker = "extra == 'docs'", specifier = ">=1.0.0" },
-<<<<<<< HEAD
-    { name = "torch", marker = "extra == 'torch-cu12'", specifier = ">=2.7.0", index = "https://download.pytorch.org/whl/cu128", conflict = { package = "newton", extra = "torch-cu12" } },
-=======
     { name = "torch", marker = "extra == 'torch-cu12'", specifier = ">=2.7.0", index = "https://download.pytorch.org/whl/cu129", conflict = { package = "newton", extra = "torch-cu12" } },
->>>>>>> 9dee5eaa
     { name = "tqdm", marker = "extra == 'dev'", specifier = ">=4.67.1" },
     { name = "trimesh", marker = "extra == 'dev'", specifier = ">=4.6.8" },
     { name = "trimesh", marker = "extra == 'examples'", specifier = ">=4.6.8" },
